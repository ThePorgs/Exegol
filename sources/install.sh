--- conflicted
+++ resolved
@@ -2196,15 +2196,11 @@
   install_prips                   # Print the IP addresses in a given range
   install_hakrevdns               # Reverse DNS lookups
   install_httprobe
-<<<<<<< HEAD
+  install_robotstester            # Robots.txt scanner
   install_httpx                   # httpx is a fast and multi-purpose HTTP toolkit allow to run multiple probers
   install_naabu                   # Naabu is a port scanning tool written in Go that allows you to enumerate valid ports for hosts in a fast and reliable manner
   install_anew			  # Append lines from stdin to a file - it's like 'tee -a' and 'sort -u' in go
   install_sudomy                  # Sudomy is a subdomain enumeration tool to collect subdomains
-=======
-  install_httpx
-  install_robotstester            # Robots.txt scanner
->>>>>>> 81b436f4
 }
 
 # Package dedicated to command & control frameworks
