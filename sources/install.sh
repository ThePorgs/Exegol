#!/bin/bash
# Author: Charlie BROMBERG (Shutdown - @_nwodtuhs)

RED='\033[1;31m'
BLUE='\033[1;34m'
GREEN='\033[1;32m'
NOCOLOR='\033[0m'

function colorecho () {
  echo -e "${BLUE}[EXEGOL] $@${NOCOLOR}"
}

function update() {
  colorecho "Updating, upgrading, cleaning"
  apt-get -y update && apt-get -y install apt-utils && apt-get -y upgrade && apt-get -y autoremove && apt-get clean
}

function fapt() {
  colorecho "Installing apt-get package: $@"
  apt-get install -y --no-install-recommends "$@" || exit
}

function python-pip() {
  colorecho "Installing python-pip (for Python2.7)"
  curl --insecure https://bootstrap.pypa.io/pip/2.7/get-pip.py -o get-pip.py
  python get-pip.py
  rm get-pip.py
}

function filesystem() {
  colorecho "Preparing filesystem"
  mkdir -p /opt/tools/
  mkdir -p /opt/tools/bin/
  mkdir -p /data/
  mkdir -p /opt/resources/
  mkdir -p /opt/resources/windows/
  mkdir -p /opt/resources/linux/
  mkdir -p /opt/resources/mac/
  mkdir -p /opt/resources/webshells
  mkdir -p /opt/resources/webshells/PHP/
  mkdir -p /opt/resources/webshells/ASPX/
  mkdir -p /opt/resources/webshells/JSP/
  mkdir -p "/opt/resources/encrypted disks/"
}

function ohmyzsh() {
  colorecho "Installing oh-my-zsh, config, history, aliases"
  sh -c "$(curl -fsSL https://raw.githubusercontent.com/ohmyzsh/ohmyzsh/master/tools/install.sh)"
  cp -v /root/sources/zsh/history ~/.zsh_history
  cp -v /root/sources/zsh/aliases /opt/.zsh_aliases
  cp -v /root/sources/zsh/zshrc ~/.zshrc
  git -C ~/.oh-my-zsh/custom/plugins/ clone https://github.com/zsh-users/zsh-autosuggestions
  git -C ~/.oh-my-zsh/custom/plugins/ clone https://github.com/zsh-users/zsh-syntax-highlighting
  git -C ~/.oh-my-zsh/custom/plugins/ clone https://github.com/zsh-users/zsh-completions
  git -C ~/.oh-my-zsh/custom/plugins/ clone https://github.com/agkozak/zsh-z
}

function locales() {
  colorecho "Configuring locales"
  apt-get -y install locales
  sed -i -e 's/# en_US.UTF-8 UTF-8/en_US.UTF-8 UTF-8/' /etc/locale.gen && locale-gen
}

function tmux() {
  colorecho "Installing tmux"
  apt-get -y install tmux
  cp -v /root/sources/tmux/tmux.conf ~/.tmux.conf
  touch ~/.hushlogin
}

function dependencies() {
  colorecho "Installing most required dependencies"
  apt-get -y install python-setuptools python3-setuptools
  python3 -m pip install wheel
  python -m pip install wheel
}

function Responder() {
  colorecho "Installing Responder"
  git -C /opt/tools/ clone https://github.com/lgandx/Responder
  sed -i 's/ Random/ 1122334455667788/g' /opt/tools/Responder/Responder.conf
  sed -i 's/files\/AccessDenied.html/\/opt\/tools\/Responder\/files\/AccessDenied.html/g' /opt/tools/Responder/Responder.conf
  sed -i 's/files\/BindShell.exe/\/opt\/tools\/Responder\/files\/BindShell.exe/g' /opt/tools/Responder/Responder.conf
  sed -i 's/certs\/responder.crt/\/opt\/tools\/Responder\/certs\/responder.crt/g' /opt/tools/Responder/Responder.conf
  sed -i 's/certs\/responder.key/\/opt\/tools\/Responder\/certs\/responder.key/g' /opt/tools/Responder/Responder.conf
  fapt gcc-mingw-w64-x86-64
  x86_64-w64-mingw32-gcc /opt/tools/Responder/tools/MultiRelay/bin/Runas.c -o /opt/tools/Responder/tools/MultiRelay/bin/Runas.exe -municode -lwtsapi32 -luserenv
  x86_64-w64-mingw32-gcc /opt/tools/Responder/tools/MultiRelay/bin/Syssvc.c -o /opt/tools/Responder/tools/MultiRelay/bin/Syssvc.exe -municode
}

function Sublist3r() {
  colorecho "Installing Sublist3r"
  git -C /opt/tools/ clone https://github.com/aboul3la/Sublist3r.git
  python3 -m pip install -r /opt/tools/Sublist3r/requirements.txt
}

function ReconDog() {
  colorecho "Installing ReconDog"
  git -C /opt/tools/ clone https://github.com/s0md3v/ReconDog
  python3 -m pip install -r /opt/tools/ReconDog/requirements.txt
}

function githubemail() {
  colorecho "Installing github-email"
  npm install --global github-email
}

function onionsearch() {
  colorecho "Installing onionsearch"
  git -C /opt/tools/ clone https://github.com/megadose/onionsearch
  cd /opt/tools/onionsearch
  python3 setup.py install
  rm -rf /opt/tools/onionsearch
}

function photon() {
  colorecho "Installing photon"
  git -C /opt/tools/ clone https://github.com/s0md3v/photon
  python3 -m pip install -r /opt/tools/photon/requirements.txt
}


function WikiLeaker() {
  colorecho "Installing WikiLeaker"
  git -C /opt/tools/ clone https://github.com/jocephus/WikiLeaker.git
  python3 -m pip install -r /opt/tools/WikiLeaker/requirements.txt
}


function OSRFramework() {
  colorecho "Installing OSRFramework"
  python3 -m pip install osrframework
}

function sn0int() {
  colorecho "Installing sn0int"
  apt-get install debian- -y
  gpg -a --export --keyring /usr/share/keyrings/debian-maintainers.gpg git@rxv.cc | apt-key add -
  apt-key adv --keyserver keyserver.ubuntu.com --refresh-keys git@rxv.cc
  echo deb http://apt.vulns.sexy stable main > /etc/apt/sources.list.d/apt-vulns-sexy.list
  apt-get update -y
  apt-get install sn0int -y
  apt-get install --fix-broken -y
}

function CloudFail() {
  colorecho "Installing CloudFail"
  git -C /opt/tools/ clone https://github.com/m0rtem/CloudFail
  python3 -m pip install -r /opt/tools/CloudFail/requirements.txt
}

function OneForAll() {
  colorecho "Installing OneForAll"
  git -C /opt/tools/ clone https://github.com/shmilylty/OneForAll.git
  python3 -m pip install -r /opt/tools/OneForAll/requirements.txt
}

function EyeWitness() {
  colorecho "Installing EyeWitness"
  git -C /opt/tools/ clone https://github.com/FortyNorthSecurity/EyeWitness
  cd /opt/tools/EyeWitness/Python/setup
  ./setup.sh
}

function wafw00f() {
  colorecho "Installing wafw00f"
  git -C /opt/tools/ clone https://github.com/EnableSecurity/wafw00f
  cd /opt/tools/wafw00f
  python setup.py install
}

function JSParser() {
  colorecho "Installing JSParser"
  git -C /opt/tools/ clone https://github.com/nahamsec/JSParser
  cd /opt/tools/JSParser
  python setup.py install
}

function LinkFinder() {
  colorecho "Installing LinkFinder"
  git -C /opt/tools/ clone https://github.com/GerbenJavado/LinkFinder.git
  cd /opt/tools/LinkFinder
  python3 -m pip install -r requirements.txt
  python3 setup.py install
}

function SSRFmap() {
  colorecho "Installing SSRFmap"
  git -C /opt/tools/ clone https://github.com/swisskyrepo/SSRFmap
  cd /opt/tools/SSRFmap
  python3 -m pip install -r requirements.txt
}

function NoSQLMap() {
  colorecho "Installing NoSQLMap"
  git -C /opt/tools clone https://github.com/codingo/NoSQLMap.git
  cd /opt/tools/NoSQLMap
  python setup.py install
}

function install_odat() {
  odat_latest=$(curl -L -s https://github.com/quentinhardy/odat/releases/latest | grep tar.gz | cut -d '"' -f 2 | head -1)
  wget "https://github.com/$odat_latest" -O /tmp/odat_latest.tar.gz
  mkdir -p /opt/tools/odat
  tar xvf /tmp/odat_latest.tar.gz -C /opt/tools/odat --strip=2
  mv /opt/tools/odat/odat* /opt/tools/odat/odat
  echo -e '#!/bin/sh\n(cd /opt/tools/odat/ && ./odat $@)' > /usr/local/bin/odat
  chmod +x /usr/local/bin/odat
}

function fuxploider() {
  colorecho "Installing fuxploider"
  git -C /opt/tools/ clone https://github.com/almandin/fuxploider.git
  cd /opt/tools/fuxploider
  python3 -m pip install -r requirements.txt
}

function CORScanner() {
  colorecho "Installing CORScanner"
  git -C /opt/tools/ clone https://github.com/chenjj/CORScanner.git
  cd /opt/tools/CORScanner
  python -m pip install -r requirements.txt
}

function Blazy() {
  colorecho "Installing Blazy"
  git -C /opt/tools/ clone https://github.com/UltimateHackers/Blazy
  cd /opt/tools/Blazy
  python -m pip install -r requirements.txt
}

function XSStrike() {
  colorecho "Installing XSStrike"
  git -C /opt/tools/ clone https://github.com/s0md3v/XSStrike.git
  python3 -m pip install fuzzywuzzy
}

function install_XSpear() {
  colorecho "Installing XSpear"
  gem install XSpear
}

function install_pass_station() {
  colorecho "Installing Pass Station"
  gem install pass-station
}

function evilwinrm() {
  colorecho "Installing evil-winrm"
  gem install evil-winrm
}

function Bolt() {
  colorecho "Installing Bolt"
  git -C /opt/tools/ clone https://github.com/s0md3v/Bolt.git
}

function install_crackmapexec() {
  colorecho "Installing CrackMapExec"
  apt-get -y install libssl-dev libffi-dev python-dev build-essential python3-winrm python3-venv
  git -C /opt/tools/ clone --recursive https://github.com/byt3bl33d3r/CrackMapExec
  cd /opt/tools/CrackMapExec
  python3 -m pipx install .
  # this is for having the ability to check the source code when working with modules and so on
  #git -C /opt/tools/ clone https://github.com/byt3bl33d3r/CrackMapExec
#  apt-get -y install crackmapexec
}

function install_lsassy() {
  colorecho "Installing lsassy"
  git -C /opt/tools/ clone https://github.com/Hackndo/lsassy/
  cd /opt/tools/lsassy
  git checkout 3.0.0
  git pull origin 3.0.0
  python3 setup.py install
  # python3 -m pip install 'asn1crypto>=1.3.0'
}

function sprayhound() {
  colorecho "Installing sprayhound"
  git -C /opt/tools/ clone https://github.com/Hackndo/sprayhound
  cd /opt/tools/sprayhound
  apt-get -y install libsasl2-dev libldap2-dev
  python3 -m pip install "pyasn1<0.5.0,>=0.4.6"
  python3 setup.py install
}

function Impacket() {
  colorecho "Installing Impacket scripts"
  git -C /opt/tools/ clone https://github.com/SecureAuthCorp/impacket
  cd /opt/tools/impacket/
  # User-defined password for LDAP attack addComputer
  curl --location https://github.com/SecureAuthCorp/impacket/pull/1063.patch | git apply --verbose
  # rcbd.py in examples
  curl --location https://github.com/SecureAuthCorp/impacket/pull/1108.patch | git apply --verbose
  # Shadow Credentials in ntlmrelayx.py
  curl --location https://github.com/SecureAuthCorp/impacket/pull/1132.patch | git apply --verbose
  # AD CS in ntlmrelayx.py
  curl --location https://github.com/SecureAuthCorp/impacket/pull/1101.patch | git apply --verbose
  # Return server time in case of clock skew with KDC
  curl --location https://github.com/SecureAuthCorp/impacket/pull/1133.patch | git apply --verbose
  # Improved searchFilter for GetUserSPNs
  curl --location https://github.com/SecureAuthCorp/impacket/pull/1135.patch | git apply --verbose
  python3 -m pip install .
  cp -v /root/sources/grc/conf.ntlmrelayx /usr/share/grc/conf.ntlmrelayx
  cp -v /root/sources/grc/conf.secretsdump /usr/share/grc/conf.secretsdump
  cp -v /root/sources/grc/conf.getgpppassword /usr/share/grc/conf.getgpppassword
  cp -v /root/sources/grc/conf.rbcd /usr/share/grc/conf.rbcd
}

function bloodhound.py() {
  colorecho "Installing and Python ingestor for BloodHound"
  git -C /opt/tools/ clone https://github.com/fox-it/BloodHound.py
  cd /opt/tools/BloodHound.py/
  python setup.py install
}

function neo4j_install() {
  colorecho "Installing neo4j"
  wget -O - https://debian.neo4j.com/neotechnology.gpg.key | apt-key add -
  echo 'deb https://debian.neo4j.com stable latest' | tee /etc/apt/sources.list.d/neo4j.list
  apt-get update
  apt-get -y install --no-install-recommends gnupg libgtk2.0-bin libcanberra-gtk-module libx11-xcb1 libva-glx2 libgl1-mesa-glx libgl1-mesa-dri libgconf-2-4 libasound2 libxss1
  apt-get -y install neo4j
  #mkdir /usr/share/neo4j/conf
  neo4j-admin set-initial-password exegol4thewin
  mkdir -p /usr/share/neo4j/logs/
  touch /usr/share/neo4j/logs/neo4j.log
}

function cypheroth() {
  colorecho "Installing cypheroth"
  git -C /opt/tools/ clone https://github.com/seajaysec/cypheroth/
}

function mitm6_sources() {
  colorecho "Installing mitm6 from sources"
  git -C /opt/tools/ clone https://github.com/fox-it/mitm6
  cd /opt/tools/mitm6/
  python3 -m pip install -r requirements.txt
  python3 setup.py install
}

function mitm6_pip() {
  colorecho "Installing mitm6 with pip"
  python3 -m pip install service_identity
  python3 -m pip install mitm6
  cd /usr/lib/x86_64-linux-gnu/
  ln -s -f libc.a liblibc.a
}

function aclpwn() {
  colorecho "Installing aclpwn with pip"
  python3 -m pip install aclpwn
  sed -i 's/neo4j.v1/neo4j/g' /usr/local/lib/python3.8/dist-packages/aclpwn/database.py
}

function IceBreaker() {
  colorecho "Installing IceBreaker"
  apt-get -y install lsb-release python3-libtmux python3-libnmap python3-ipython
  python -m pip install pipenva
  git -C /opt/tools/ clone https://github.com/DanMcInerney/icebreaker
  cd /opt/tools/icebreaker/
  ./setup.sh
  pipenv --three install
}

function install_routersploit() {
  colorecho "Installing RouterSploit"
  git -C /opt/tools/ clone https://www.github.com/threat9/routersploit
  cd /opt/tools/routersploit
  python3 -m pip install -r requirements.txt
}

function Empire() {
  colorecho "Installing Empire"
  export STAGING_KEY=$(echo exegol4thewin | md5sum | cut -d ' ' -f1)
  python -m pip install pefile
  git -C /opt/tools/ clone https://github.com/BC-SECURITY/Empire
  cd /opt/tools/Empire/setup
  ./install.sh
}

function Sn1per() {
  colorecho "Installing Sn1per"
  git -C /opt/tools/ clone https://github.com/1N3/Sn1per
  sed -i 's/read answer/echo no answer to give/' /opt/tools/Sn1per/install.sh
  sed -i 's/cp/cp -v/g' /opt/tools/Sn1per/install.sh
  sed -i 's/mkdir/mkdir -v/g' /opt/tools/Sn1per/install.sh
  sed -i 's/rm/rm -v/g' /opt/tools/Sn1per/install.sh
  sed -i 's/mv/mv -v/g' /opt/tools/Sn1per/install.sh
  sed -i 's/wget/wget -v/g' /opt/tools/Sn1per/install.sh
  sed -i 's/2> \/dev\/null//g' /opt/tools/Sn1per/install.sh
  cd /opt/tools/Sn1per/
  bash install.sh
}

function dementor() {
  colorecho "Installing dementor"
  mkdir /opt/tools/dementor
  python -m pip install pycryptodomex
  wget -O /opt/tools/dementor/dementor.py https://gist.githubusercontent.com/3xocyte/cfaf8a34f76569a8251bde65fe69dccc/raw/7c7f09ea46eff4ede636f69c00c6dfef0541cd14/dementor.py
}

function assetfinder() {
  colorecho "Installing assetfinder"
  go get -u -v github.com/tomnomnom/assetfinder
}

function install_subfinder() {
  colorecho "Installing subfinder"
  go get -u -v github.com/projectdiscovery/subfinder/v2/cmd/subfinder
}

function install_gobuster() {
  colorecho "Installing gobuster"
  go get -u -v github.com/OJ/gobuster
}

function install_kiterunner() {
  colorecho "Installing kiterunner (kr)"
  git -C /opt/tools/ clone https://github.com/assetnote/kiterunner.git
  cd /opt/tools/kiterunner
  wget https://wordlists-cdn.assetnote.io/data/kiterunner/routes-large.kite.tar.gz
  wget https://wordlists-cdn.assetnote.io/data/kiterunner/routes-small.kite.tar.gz
  make build
  ln -s $(pwd)/dist/kr /opt/tools/bin/kr
}

function install_dirsearch() {
  colorecho "Installing dirsearch"
  git -C /opt/tools/ clone https://github.com/maurosoria/dirsearch
  cd /opt/tools/dirsearch/
  python3 -m pip install .
}

function install_cmsmap() {
  colorecho "Installing CMSmap"
  git -C /opt/tools/ clone https://github.com/Dionach/CMSmap.git
  cd /opt/tools/CMSmap/
  python3 -m pip install .
  cmsmap -U PC
}

function install_tomcatwardeployer() {
  colorecho "Installing tomcatWarDeployer"
  git -C /opt/tools/ clone https://github.com/mgeeky/tomcatWarDeployer.git
  cd /opt/tools/tomcatWarDeployer/
  python -m pip install -r requirements.txt
}

function install_clusterd() {
  colorecho "Installing clusterd"
  git -C /opt/tools/ clone https://github.com/hatRiot/clusterd.git
  cd /opt/tools/clusterd/
  python -m pip install -r requirements.txt
  echo -e '#!/bin/sh\n(cd /opt/tools/clusterd/ && python clusterd.py $@)' > /usr/local/bin/clusterd
  chmod +x /usr/local/bin/clusterd
}

function install_moodlescan() {
  colorecho "Installing moodlescan"
  git -C /opt/tools/ clone https://github.com/inc0d3/moodlescan.git
  cd /opt/tools/moodlescan/
  python3 -m pip install -r requirements.txt
  /opt/tools/moodlescan/moodlescan.py -a
}

function install_arjun() {
  colorecho "Installing arjun"
  python3 -m pip install arjun
}

function amass() {
  colorecho "Installing amass"
  go get -v -u github.com/OWASP/Amass/v3/...
}

function install_ffuf() {
  colorecho "Installing ffuf"
  go get -v -u github.com/ffuf/ffuf
}

function install_waybackurls() {
  colorecho "Installing waybackurls"
  go get -v -u github.com/tomnomnom/waybackurls
}

function install_gitrob(){
  colorecho "Installing gitrob"
  go get -v -u github.com/michenriksen/gitrob
}

function gron() {
  colorecho "Installing gron"
  go get -u -v github.com/tomnomnom/gron
}

function timing_attack() {
  colorecho "Installing timing_attack"
  gem install timing_attack
}

function updog() {
  colorecho "Installing updog"
  python3 -m pip install updog
}

function findomain() {
  colorecho "Installing findomain"
  wget -O /opt/tools/bin/findomain https://github.com/Edu4rdSHL/findomain/releases/latest/download/findomain-linux
  chmod +x /opt/tools/bin/findomain
}

function install_proxychains() {
  colorecho "Installing proxychains"
  git -C /opt/tools/ clone https://github.com/rofl0r/proxychains-ng
  cd /opt/tools/proxychains-ng/
  ./configure --prefix=/usr --sysconfdir=/etc
  make
  make install
  make install-config
  cp -v /root/sources/proxychains/proxychains.conf /etc/proxychains.conf
}

function grc() {
  colorecho "Installing and configuring grc"
  apt-get -y install grc
  cp -v /root/sources/grc/grc.conf /etc/grc.conf
}

function pykek() {
  colorecho "Installing Python Kernel Exploit Kit (pykek) for MS14-068"
  git -C /opt/tools/ clone https://github.com/preempt/pykek
}

function install_autorecon() {
  colorecho "Installing autorecon"
  git -C /opt/tools/ clone https://github.com/Tib3rius/AutoRecon
  cd /opt/tools/AutoRecon/
  python3 -m pip install -r requirements.txt
}

function install_simplyemail() {
  colorecho "Installing SimplyEmail"
  git -C /opt/tools/ clone https://github.com/SimplySecurity/SimplyEmail.git
  cd /opt/tools/SimplyEmail/
  sudo bash setup/setup.sh
}

function privexchange() {
  colorecho "Installing privexchange"
  git -C /opt/tools/ clone https://github.com/dirkjanm/PrivExchange
}

function LNKUp() {
  colorecho "Installing LNKUp"
  git -C /opt/tools/ clone https://github.com/Plazmaz/LNKUp
  cd /opt/tools/LNKUp
  python -m pip install -r requirements.txt
}

function pwntools() {
  colorecho "Installing pwntools"
  python -m pip install pwntools
  python3 -m pip install pwntools
}

function install_angr() {
  colorecho "Installing angr"
  python -m pip install angr
  python3 -m pip install angr
}

function pwndbg() {
  colorecho "Installing pwndbg"
  apt-get -y install python3.8 python3.8-dev
  git -C /opt/tools/ clone https://github.com/pwndbg/pwndbg
  cd /opt/tools/pwndbg
  ./setup.sh
  echo 'set disassembly-flavor intel' >> ~/.gdbinit
}

function darkarmour() {
  colorecho "Installing darkarmour"
  git -C /opt/tools/ clone https://github.com/bats3c/darkarmour
  cd /opt/tools/darkarmour
  apt-get -y install mingw-w64-tools mingw-w64-common g++-mingw-w64 gcc-mingw-w64 upx-ucl osslsigncode
}

function powershell() {
  colorecho "Installing powershell"
  apt-get -y install powershell
  mv /opt/microsoft /opt/tools/microsoft
  rm /usr/bin/pwsh
  ln -s /opt/tools/microsoft/powershell/7/pwsh /usr/bin/pwsh
}

function fzf() {
  colorecho "Installing fzf"
  git -C /opt/tools/ clone --depth 1 https://github.com/junegunn/fzf.git
  cd /opt/tools/fzf
  ./install --all
}

function shellerator() {
  colorecho "Installing shellerator"
  git -C /opt/tools/ clone https://github.com/ShutdownRepo/shellerator
  cd /opt/tools/shellerator
  python3 setup.py install
}

function uberfile() {
  colorecho "Installing uberfile"
  git -C /opt/tools/ clone https://github.com/ShutdownRepo/uberfile
  cd /opt/tools/uberfile/
  python3 setup.py install
}

function kadimus() {
  colorecho "Installing kadimus"
  apt-get -y install libcurl4-openssl-dev libpcre3-dev libssh-dev
  git -C /opt/tools/ clone https://github.com/P0cL4bs/Kadimus
  cd /opt/tools/Kadimus
  make
}

function install_testssl() {
  colorecho "Installing testssl"
  apt-get -y install bsdmainutils
  git -C /opt/tools/ clone --depth 1 https://github.com/drwetter/testssl.sh.git
}

function bat() {
  colorecho "Installing bat"
  version=$(curl -s https://api.github.com/repos/sharkdp/bat/releases/latest | grep "tag_name" | cut -d 'v' -f2 | cut -d '"' -f1)
  wget https://github.com/sharkdp/bat/releases/download/v$version/bat_$version\_amd64.deb
  fapt -f ./bat_$version\_amd64.deb
  rm bat_$version\_amd64.deb
}

function mdcat() {
  colorecho "Installing mdcat"
  version=$(curl -s https://api.github.com/repos/lunaryorn/mdcat/releases/latest | grep "tag_name" | cut -d '"' -f4)
  wget https://github.com/lunaryorn/mdcat/releases/download/$version/$version-x86_64-unknown-linux-musl.tar.gz
  tar xvfz $version-x86_64-unknown-linux-musl.tar.gz
  mv $version-x86_64-unknown-linux-musl/mdcat /opt/tools/bin
  rm -r $version-x86_64-unknown-linux-musl.tar.gz $version-x86_64-unknown-linux-musl
  chown root:root /opt/tools/bin/mdcat
}

function xsrfprobe() {
  colorecho "Installing XSRFProbe"
  git -C /opt/tools/ clone https://github.com/0xInfection/XSRFProbe
  cd /opt/tools/XSRFProbe
  python3 setup.py install
}

function krbrelayx() {
  colorecho "Installing krbrelayx"
  python -m pip install dnstool==1.15.0
  git -C /opt/tools/ clone https://github.com/dirkjanm/krbrelayx
}

function hakrawler() {
  colorecho "Installing hakrawler"
  go get -u -v github.com/hakluke/hakrawler
}

function install_jwt_tool() {
  colorecho "Installing JWT tool"
  git -C /opt/tools/ clone https://github.com/ticarpi/jwt_tool
  python3 -m pip install pycryptodomex
}

function jwt_cracker() {
  colorecho "Installing JWT cracker"
  apt-get -y install npm
  npm install --global jwt-cracker
}

function wuzz() {
  colorecho "Installing wuzz"
  go get -u -v github.com/asciimoo/wuzz
}

function gf_install() {
  colorecho "Installing gf"
  mkdir ~/.gf
  go get -u -v github.com/tomnomnom/gf
  echo 'source $GOPATH/src/github.com/tomnomnom/gf/gf-completion.zsh' | tee -a ~/.zshrc
  cp -rv ~/go/src/github.com/tomnomnom/gf/examples/* ~/.gf
  # TODO: fix this when building : cp: cannot stat '/root/go/src/github.com/tomnomnom/gf/examples/*': No such file or directory
  gf -save redirect -HanrE 'url=|rt=|cgi-bin/redirect.cgi|continue=|dest=|destination=|go=|out=|redir=|redirect_uri=|redirect_url=|return=|return_path=|returnTo=|rurl=|target=|view=|from_url=|load_url=|file_url=|page_url=|file_name=|page=|folder=|folder_url=|login_url=|img_url=|return_url=|return_to=|next=|redirect=|redirect_to=|logout=|checkout=|checkout_url=|goto=|next_page=|file=|load_file='
}

function rockyou() {
  colorecho "Decompressing rockyou.txt"
  gunzip -d /usr/share/wordlists/rockyou.txt.gz
}

function rbcd-attack() {
  colorecho "Installing rbcd-attack"
  git -C /opt/tools/ clone https://github.com/tothi/rbcd-attack
}

function rbcd-permissions() {
  colorecho "Installing rbcd_permissions (alternative to rbcd-attack)"
  git -C /opt/tools/ clone https://github.com/NinjaStyle82/rbcd_permissions
}

function evilwinrm() {
  colorecho "Installing evil-winrm"
  gem install evil-winrm
}

function pypykatz() {
  colorecho "Installing pypykatz"
  python3 -m pip install pypykatz
}

function enyx() {
  colorecho "Installing enyx"
  git -C /opt/tools/ clone https://github.com/trickster0/Enyx
}

function enum4linux-ng() {
  colorecho "Installing enum4linux-ng"
  git -C /opt/tools/ clone https://github.com/cddmp/enum4linux-ng
}

function install_git-dumper() {
  colorecho "Installing git-dumper"
  git -C /opt/tools/ clone https://github.com/arthaud/git-dumper
  cd /opt/tools/git-dumper
  python3 -m pip install -r requirements.txt
}

function install_gittools() {
  colorecho "Installing GitTools"
  git -C /opt/tools/ clone https://github.com/internetwache/GitTools.git
}

function gopherus() {
  colorecho "Installing gopherus"
  git -C /opt/tools/ clone https://github.com/tarunkant/Gopherus
  cd /opt/tools/Gopherus
  ./install.sh
}

function install_ysoserial() {
  colorecho "Installing ysoserial"
  mkdir /opt/tools/ysoserial/
  wget -O /opt/tools/ysoserial/ysoserial.jar "https://jitpack.io/com/github/frohoff/ysoserial/master-SNAPSHOT/ysoserial-master-SNAPSHOT.jar"
}

function ysoserial_net() {
  colorecho "Downloading ysoserial"
  url=$(curl -s https://github.com/pwntester/ysoserial.net/releases/latest | grep -o '"[^"]*"' | tr -d '"' | sed 's/tag/download/')
  tag=${url##*/}
  prefix=${tag:1}
  wget -O /tmp/ysoserial_net.zip "$url/ysoserial-$prefix.zip"
  unzip -d /opt/resources/windows/ /tmp/ysoserial_net.zip
  mv /opt/resources/windows/Release/ /opt/resources/windows/ysoserial.net
  rm /tmp/ysoserial_net.zip
}

function phpggc(){
  colorecho "Installing phpggc"
  git -C /opt/tools clone https://github.com/ambionics/phpggc.git
}

function symfony_exploits(){
  colorecho "Installing symfony-exploits"
  git -C /opt/tools clone https://github.com/ambionics/symfony-exploits
}

function install_john() {
  colorecho "Installing john the ripper"
  fapt qtbase5-dev
  git -C /opt/tools/ clone https://github.com/openwall/john
  cd /opt/tools/john/src && ./configure && make
}

function install_nth() {
  colorecho "Installing Name-That-Hash"
  python3 -m pip install name-that-hash
}

function memcached-cli() {
  colorecho "Installing memcached-cli"
  npm install -g memcached-cli
}

function zerologon() {
  colorecho "Pulling CVE-2020-1472 exploit and scan scripts"
  git -C /opt/tools/ clone https://github.com/SecuraBV/CVE-2020-1472
  mv /opt/tools/CVE-2020-1472 /opt/tools/zerologon-scan
  git -C /opt/tools/ clone https://github.com/dirkjanm/CVE-2020-1472
  mv /opt/tools/CVE-2020-1472 /opt/tools/zerologon-exploit
}

function install_proxmark3() {
  colorecho "Installing proxmark3 client"
  colorecho "Compiling proxmark client for generic usage with PLATFORM=PM3OTHER (read https://github.com/RfidResearchGroup/proxmark3/blob/master/doc/md/Use_of_Proxmark/4_Advanced-compilation-parameters.md#platform)"
  colorecho "It can be compiled again for RDV4.0 with 'make clean && make all && make install' from /opt/tools/proxmak3/"
  apt-get -y install --no-install-recommends git ca-certificates build-essential pkg-config libreadline-dev gcc-arm-none-eabi libnewlib-dev qtbase5-dev libbz2-dev libbluetooth-dev
  git -C /opt/tools/ clone https://github.com/RfidResearchGroup/proxmark3.git
  cd /opt/tools/proxmark3
  make clean
  make all PLATFORM=PM3OTHER
  make install PLATFORM=PM3OTHER
}

function checksec_py() {
  colorecho "Installing checksec.py"
  python3 -m pip install checksec.py
}

function sysinternals() {
  colorecho "Downloading SysinternalsSuite"
  wget -O /opt/resources/windows/sysinternals.zip "https://download.sysinternals.com/files/SysinternalsSuite.zip"
  unzip -d /opt/resources/windows/sysinternals /opt/resources/windows/sysinternals.zip
  rm /opt/resources/windows/sysinternals.zip
}

function winenum() {
  colorecho "Downloading WinEnum"
  git -C /opt/resources/windows/ clone https://github.com/mattiareggiani/WinEnum
}

function pspy() {
  colorecho "Downloading pspy"
  mkdir -p /opt/resources/linux/pspy
  wget -O /opt/resources/linux/pspy/pspy32 "$(curl -s https://github.com/DominicBreuker/pspy/releases/latest | grep -o '"[^"]*"' | tr -d '"' | sed 's/tag/download/')/pspy32"
  wget -O /opt/resources/linux/pspy/pspy64 "$(curl -s https://github.com/DominicBreuker/pspy/releases/latest | grep -o '"[^"]*"' | tr -d '"' | sed 's/tag/download/')/pspy64"
  wget -O /opt/resources/linux/pspy/pspy32s "$(curl -s https://github.com/DominicBreuker/pspy/releases/latest | grep -o '"[^"]*"' | tr -d '"' | sed 's/tag/download/')/pspy32s"
  wget -O /opt/resources/linux/pspy/pspy64s "$(curl -s https://github.com/DominicBreuker/pspy/releases/latest | grep -o '"[^"]*"' | tr -d '"' | sed 's/tag/download/')/pspy64s"
}

function peass() {
  colorecho "Downloading PEAS Suite"
  git -C /opt/resources/ clone https://github.com/carlospolop/privilege-escalation-awesome-scripts-suite
  cp -v /opt/resources/windows/winPEAS/winPEASexe/winPEAS/bin/x64/Release/winPEAS.exe /opt/resources/windows/winPEAS/winPEAS_x64.exe
  cp -v /opt/resources/windows/winPEAS/winPEASexe/winPEAS/bin/x86/Release/winPEAS.exe /opt/resources/windows/winPEAS/winPEAS_x86.exe
  mv /opt/resources/privilege-escalation-awesome-scripts-suite/linPEAS /opt/resources/linux
  mv /opt/resources/privilege-escalation-awesome-scripts-suite/winPEAS /opt/resources/windows
  rm -r /opt/resources/privilege-escalation-awesome-scripts-suite
}

function linux_smart_enumeration() {
  colorecho "Downloading Linux Smart Enumeration"
  wget -O /opt/resources/linux/lse.sh "https://github.com/diego-treitos/linux-smart-enumeration/raw/master/lse.sh"
}

function linenum() {
  colorecho "Downloading LinEnum"
  wget -O /opt/resources/linux/LinEnum.sh "https://raw.githubusercontent.com/rebootuser/LinEnum/master/LinEnum.sh"
}

function linux_exploit_suggester() {
  colorecho "Downloading Linux Exploit Suggester"
  wget -O /opt/resources/linux/les.sh "https://raw.githubusercontent.com/mzet-/linux-exploit-suggester/master/linux-exploit-suggester.sh"
}

function mimikatz() {
  colorecho "Downloading mimikatz"
  wget -O /opt/resources/windows/mimikatz.zip "$(curl -s https://github.com/gentilkiwi/mimikatz/releases/latest | grep -o '"[^"]*"' | tr -d '"' | sed 's/tag/download/')/mimikatz_trunk.zip"
  unzip -d /opt/resources/windows/mimikatz /opt/resources/windows/mimikatz.zip
}

function mailsniper() {
  colorecho "Downloading MailSniper"
  git -C /opt/resources/windows/ clone https://github.com/dafthack/MailSniper
}

function nishang() {
  colorecho "Downloading Nishang"
  git -C /opt/resources/windows/ clone https://github.com/samratashok/nishang.git
}

function powersploit() {
  colorecho "Downloading PowerSploit"
  git -C /opt/resources/windows/ clone https://github.com/PowerShellMafia/PowerSploit
}

function privesccheck() {
  colorecho "Downloading PrivescCheck"
  git -C /opt/resources/windows/ clone https://github.com/itm4n/PrivescCheck
}

function rubeus() {
  colorecho "Downloading Rubeus"
  wget -P /opt/resources/windows/ "https://gitlab.com/onemask/pentest-tools/-/raw/master/windows/Rubeus_3.exe"
  wget -P /opt/resources/windows/ "https://gitlab.com/onemask/pentest-tools/-/raw/master/windows/Rubeus_4.5.exe"
}

function inveigh() {
  colorecho "Downloading Inveigh"
  git -C /opt/resources/windows/ clone https://github.com/Kevin-Robertson/Inveigh
}

function sharphound() {
  colorecho "Downloading SharpHound"
  wget -P /opt/resources/windows/ "https://raw.githubusercontent.com/BloodHoundAD/BloodHound/master/Collectors/SharpHound.exe"
  wget -P /opt/resources/windows/ "https://raw.githubusercontent.com/BloodHoundAD/BloodHound/master/Collectors/SharpHound.ps1"
}

function azurehound() {
  colorecho "Downloading AzureHound"
  wget -P /opt/resources/windows/ "https://raw.githubusercontent.com/BloodHoundAD/BloodHound/master/Collectors/AzureHound.ps1"
}

function juicypotato() {
  colorecho "Downloading JuicyPotato"
  wget -P /opt/resources/windows/ "$(curl -s https://github.com/ohpe/juicy-potato/releases/latest | grep -o '"[^"]*"' | tr -d '"' | sed 's/tag/download/')/JuicyPotato.exe"
}

function impacket_windows() {
  colorecho "Downloading Impacket examples for Windows"
  git -C /opt/resources/windows/ clone https://github.com/maaaaz/impacket-examples-windows
}

function webshells() {
  colorecho "Downloading webshells"
  git -C /opt/resources/webshells/PHP/ clone https://github.com/mIcHyAmRaNe/wso-webshell
  # Setting password to exegol4thewin
  sed -i 's/fa769dac7a0a94ee47d8ebe021eaba9e/0fc3bcf177377d328c77b2b51b7f3c9b/g' /opt/resources/webshells/PHP/wso-webshell/wso.php
  echo 'exegol4thewin' > /opt/resources/webshells/PHP/wso-webshell/password.txt
  git -C /opt/resources/webshells/PHP/ clone https://github.com/flozz/p0wny-shell
  wget -O /opt/resources/webshells/ASPX/webshell.aspx "https://raw.githubusercontent.com/xl7dev/WebShell/master/Aspx/ASPX%20Shell.aspx"
}

function nc() {
  colorecho "Downloading nc for Windows"
  cp -v /usr/bin/nc.traditional /opt/resources/linux/nc
  wget -P /opt/resources/windows/ "https://gitlab.com/onemask/pentest-tools/-/raw/master/windows/nc.exe"
}

function http-put-server() {
  colorecho "Downloading http-put-server for Python3"
  wget -O /opt/resources/linux/http-put-server.py https://gist.githubusercontent.com/mildred/67d22d7289ae8f16cae7/raw/214c213c9415da18a471d1ed04660022cce059ef/server.py
}

function spoolsample() {
  colorecho "Downloading SpoolSample"
  wget -P /opt/resources/windows/ "https://gitlab.com/onemask/pentest-tools/-/raw/master/windows/SpoolSample.exe"
  wget -P /opt/resources/windows/ "https://gitlab.com/onemask/pentest-tools/-/raw/master/windows/SpoolSample_v4.5_x64..exe"
}

function diaghub() {
  colorecho "Downloading DiagHub"
  wget -P /opt/resources/windows/ "https://gitlab.com/onemask/pentest-tools/-/raw/master/windows/diaghub.exe"
}

function lazagne() {
  colorecho "Downloading LaZagne"
  git -C /tmp/ clone https://github.com/AlessandroZ/LaZagne
  mv /tmp/LaZagne/Linux /opt/resources/linux/LaZagne
  mv /tmp/LaZagne/Mac /opt/resources/mac/LaZagne
  mv /tmp/LaZagne/Windows /opt/resources/widnows/LaZagne
  wget -P /opt/resources/windows/LaZagne/ "$(curl -s https://github.com/AlessandroZ/LaZagne/releases/latest | grep -o '"[^"]*"' | tr -d '"' | sed 's/tag/download/')/lazagne.exe"
  rm -r /tmp/LaZagne
  # Add LaZagne Forensic? https://github.com/AlessandroZ/LaZagneForensic
}

function sublinacl() {
  colorecho "Downloading Sublinacl"
  wget -P /opt/resources/windows/ "https://gitlab.com/onemask/pentest-tools/-/raw/master/windows/sublinacl.exe"
}

function powersploit() {
  colorecho "Downloading PowerSploit"
  git -C /opt/resources/windows/ clone https://github.com/PowerShellMafia/PowerSploit
}

function mimipenguin() {
  colorecho "Downloading mimipenguin"
  git -C /opt/resources/linux/ clone https://github.com/huntergregal/mimipenguin
}

function mimipy() {
  colorecho "Downloading mimipy"
  git -C /opt/resources/linux/ clone https://github.com/n1nj4sec/mimipy
}

function plink() {
  colorecho "Downloading plink"
  wget -O /opt/resources/windows/plink32.exe "https://the.earth.li/~sgtatham/putty/latest/w32/plink.exe"
  wget -O /opt/resources/windows/plink64.exe "https://the.earth.li/~sgtatham/putty/latest/w64/plink.exe"
}

function deepce() {
  colorecho "Downloading deepce"
  wget -O /opt/resources/linux/deepce "https://github.com/stealthcopter/deepce/raw/master/deepce.sh"
}

function arsenal() {
  echo "Installing Arsenal"
  git -C /opt/tools/ clone https://github.com/Orange-Cyberdefense/arsenal
  cd /opt/tools/arsenal
  python3 -m pip install -r requirements.txt
}

function bloodhound() {
  echo "Installing BloodHound from sources"
  git -C /opt/tools/ clone https://github.com/BloodHoundAD/BloodHound/
  mv /opt/tools/BloodHound /opt/tools/BloodHound4
  npm install -g electron-packager
  cd /opt/tools/BloodHound4
  npm install
  npm run linuxbuild
  mkdir -p ~/.config/bloodhound
  cp -v /root/sources/bloodhound/config.json ~/.config/bloodhound/config.json
  cp -v /root/sources/bloodhound/customqueries.json ~/.config/bloodhound/customqueries.json
}

function bloodhound_old_v3() {
  echo "Installing Bloodhound v3 (just-in-case)"
  fapt libxss1
  wget -P /tmp/ "https://github.com/BloodHoundAD/BloodHound/releases/download/3.0.5/BloodHound-linux-x64.zip"
  unzip /tmp/BloodHound-linux-x64.zip -d /opt/tools/
  mv /opt/tools/BloodHound-linux-x64 /opt/tools/BloodHound3
  rm /tmp/BloodHound-linux-x64.zip
}

function bloodhound_old_v2() {
  echo "Installing BloodHound v2 (for older databases/collections)"
  wget -P /tmp/ https://github.com/BloodHoundAD/BloodHound/releases/download/2.2.1/BloodHound-linux-x64.zip
  unzip /tmp/BloodHound-linux-x64.zip -d /opt/tools/
  mv /opt/tools/BloodHound-linux-x64 /opt/tools/BloodHound2
  rm /tmp/BloodHound-linux-x64.zip
}

function bettercap_install() {
  colorecho "Installing Bettercap"
  apt-get -y install libpcap-dev libusb-1.0-0-dev libnetfilter-queue-dev
  go get -u -v github.com/bettercap/bettercap
  /root/go/bin/bettercap -eval "caplets.update; ui.update; q"
  sed -i 's/set api.rest.username user/set api.rest.username bettercap/g' /usr/local/share/bettercap/caplets/http-ui.cap
  sed -i 's/set api.rest.password pass/set api.rest.password exegol4thewin/g' /usr/local/share/bettercap/caplets/http-ui.cap
  sed -i 's/set api.rest.username user/set api.rest.username bettercap/g' /usr/local/share/bettercap/caplets/https-ui.cap
  sed -i 's/set api.rest.password pass/set api.rest.password exegol4thewin/g' /usr/local/share/bettercap/caplets/https-ui.cap
}

function hcxtools() {
  colorecho "Installing hcxtools"
  git -C /opt/tools/ clone https://github.com/ZerBea/hcxtools
  cd /opt/tools/hcxtools/
  make
  make install
}

function hcxdumptool() {
  colorecho "Installing hcxdumptool"
  apt-get -y install libcurl4-openssl-dev libssl-dev
  git -C /opt/tools/ clone https://github.com/ZerBea/hcxdumptool
  cd /opt/tools/hcxdumptool
  make
  make install
  ln -s /usr/local/bin/hcxpcapngtool /usr/local/bin/hcxpcaptool
}

function pyrit() {
  colorecho "Installing pyrit"
  git -C /opt/tools clone https://github.com/JPaulMora/Pyrit
  cd /opt/tools/Pyrit
  python -m pip install psycopg2-binary scapy
  #https://github.com/JPaulMora/Pyrit/issues/591
  cp -v /root/sources/patches/undefined-symbol-aesni-key.patch undefined-symbol-aesni-key.patch
  git apply --verbose undefined-symbol-aesni-key.patch
  python setup.py clean
  python setup.py build
  python setup.py install
}

function wifite2() {
  colorecho "Installing wifite2"
  git -C /opt/tools/ clone https://github.com/derv82/wifite2.git
  cd /opt/tools/wifite2/
  python3 setup.py install
}

function wireshark_sources() {
  colorecho "Installing tshark, wireshark"
  apt-get -y install cmake libgcrypt20-dev libglib2.0-dev libpcap-dev qtbase5-dev libssh-dev libsystemd-dev qtmultimedia5-dev libqt5svg5-dev qttools5-dev libc-ares-dev flex bison byacc
  wget -O /tmp/wireshark.tar.xz https://www.wireshark.org/download/src/wireshark-latest.tar.xz
  cd /tmp/
  tar -xvf /tmp/wireshark.tar.xz
  cd "$(find . -maxdepth 1 -type d -name 'wireshark*')"
  cmake .
  make
  make install
  cd /tmp/
  rm -r "$(find . -maxdepth 1 -type d -name 'wireshark*')"
  wireshark.tar.xz
}

function infoga() {
  colorecho "Installing infoga"
  git -C /opt/tools/ clone https://github.com/m4ll0k/Infoga.git
  find /opt/tools/Infoga/ -type f -print0 | xargs -0 dos2unix
  cd /opt/tools/Infoga
  python setup.py install
}

function buster() {
  colorecho "Installing buster"
  git -C /opt/tools/ clone https://github.com/sham00n/buster.git
  cd /opt/tools/buster
  python3 setup.py install
}

function pwnedornot() {
  colorecho "Installing pwnedornot"
  git -C /opt/tools/ clone https://github.com/thewhiteh4t/pwnedOrNot
}
function ghunt() {
  colorecho "Installing ghunt"
  apt-get update
  apt-get install -y curl unzip gnupg
  curl -sS -o - https://dl-ssl.google.com/linux/linux_signing_key.pub | apt-key add -
  echo "deb [arch=amd64]  http://dl.google.com/linux/chrome/deb/ stable main" >> /etc/apt/sources.list.d/google-chrome.list
  apt-get update
  apt-get install -y google-chrome-stable
  rm -rf /var/lib/apt/lists/*
  git -C /opt/tools/ clone https://github.com/mxrch/GHunt
  cd /opt/tools/GHunt
  python3 -m pip install -r requirements.txt
  python3 download_chromedriver.py
}


function oaburl_py() {
  colorecho "Downloading oaburl.py"
  mkdir /opt/tools/OABUrl
  wget -O /opt/tools/OABUrl/oaburl.py "https://gist.githubusercontent.com/snovvcrash/4e76aaf2a8750922f546eed81aa51438/raw/96ec2f68a905eed4d519d9734e62edba96fd15ff/oaburl.py"
  chmod +x /opt/tools/OABUrl/oaburl.py
}

function libmspack() {
  colorecho "Installing libmspack"
  git -C /opt/tools/ clone https://github.com/kyz/libmspack.git
  cd /opt/tools/libmspack/libmspack
  ./rebuild.sh
  ./configure
  make
}

function peas_offensive() {
  colorecho "Installing PEAS-Offensive"
  git -C /opt/tools/ clone https://github.com/snovvcrash/peas.git peas-offensive
  python3 -m pip install pipenv
  cd /opt/tools/peas-offensive
  pipenv --python 2.7 install -r requirements.txt
}

function ruler() {
  colorecho "Downloading ruler and form templates"
  mkdir -p /opt/tools/ruler/templates
  wget -O /opt/tools/ruler/ruler "$(curl -s https://github.com/sensepost/ruler/releases/latest | grep -o '"[^"]*"' | tr -d '"' | sed 's/tag/download/')/ruler-linux64"
  chmod +x /opt/tools/ruler/ruler
  wget -O /opt/tools/ruler/templates/formdeletetemplate.bin "https://github.com/sensepost/ruler/raw/master/templates/formdeletetemplate.bin"
  wget -O /opt/tools/ruler/templates/formtemplate.bin "https://github.com/sensepost/ruler/raw/master/templates/formtemplate.bin"
  wget -O /opt/tools/ruler/templates/img0.bin "https://github.com/sensepost/ruler/raw/master/templates/img0.bin"
  wget -O /opt/tools/ruler/templates/img1.bin "https://github.com/sensepost/ruler/raw/master/templates/img1.bin"
}

function ghidra() {
  colorecho "Installing Ghidra"
  apt-get -y install openjdk-14-jdk
  wget -P /tmp/ "https://ghidra-sre.org/ghidra_9.2.3_PUBLIC_20210325.zip"
  unzip /tmp/ghidra_9.2.3_PUBLIC_20210325.zip -d /opt/tools
  rm /tmp/ghidra_9.2.3_PUBLIC_20210325.zip
}

function burp() {
  colorecho "Installing Burp"
  burp_version=$(curl -s "https://portswigger.net/burp/releases#community" | grep -P -o "\d{4}-\d-\d" | head -1 | tr - .)
  wget "https://portswigger.net/burp/releases/download?product=community&version=$burp_version&type=Linux" -O /tmp/burp.sh
  chmod +x "/tmp/burp.sh"
  /tmp/burp.sh -q
  # FIXME: find a way to install in /opt/tools?
  # FIXME: set up the dark theme right away?
  # FIXME: add burp certificate to embedded firefox and chrome?
}

function bitleaker() {
  colorecho "Downloading bitleaker for BitLocker TPM attacks"
  git -C "/opt/resources/encrypted disks/" clone https://github.com/kkamagui/bitleaker
}

function napper() {
  colorecho "Download napper for TPM vuln scanning"
  git -C "/opt/resources/encrypted disks/" clone https://github.com/kkamagui/napper-for-tpm
}

function linkedin2username() {
  colorecho "Installing linkedin2username"
  git -C /opt/tools/ clone https://github.com/initstring/linkedin2username
  cd /opt/tools/linkedin2username
  python3 -m python -m pip install -r requirements.txt
}

function toutatis() {
  colorecho "Installing toutatis"
  git -C /opt/tools/ clone https://github.com/megadose/toutatis
  cd /opt/tools/toutatis
  python3 setup.py install
}

function carbon14() {
  colorecho "Installing Carbon14"
  git -C /opt/tools/ clone https://github.com/Lazza/Carbon14
  cd /opt/tools/Carbon14
  python3 -m pip install -r requirements.txt
}

function youtubedl() {
  colorecho "Installing youtube-dl"
  python3 -m pip install youtube-dl
}

function ipinfo() {
  colorecho "Installing ipinfo"
  sudo npm install ipinfo-cli --global
}

function constellation() {
  colorecho "Installing constellation"
  cd /opt/tools/
  wget https://github.com/constellation-app/constellation/releases/download/v2.1.1/constellation-linux-v2.1.1.tar.gz
  tar xvf constellation-linux-v2.1.1.tar.gz
  rm constellation-linux-v2.1.1.tar.gz
}


function holehe() {
  colorecho "Installing holehe"
  python3 -m pip install holehe
}

function twint() {
  colorecho "Installing twint"
  python3 -m pip install twint
}

function tiktokscraper() {
  colorecho "Installing tiktok-scraper"
  npm i -g tiktok-scraper
}

function h8mail() {
  colorecho "Installing h8mail"
  python3 -m pip install h8mail
}


function phoneinfoga() {
  colorecho "Installing phoneinfoga"
  curl -sSL https://raw.githubusercontent.com/sundowndev/PhoneInfoga/master/support/scripts/install | bash
  sudo mv ./phoneinfoga /opt/tools/bin
}

function windapsearch-go() {
  colorecho "Installing Go windapsearch"
  wget -O /opt/tools/bin/windapsearch "$(curl -s https://github.com/ropnop/go-windapsearch/releases/latest/ | grep -o '"[^"]*"' | tr -d '"' | sed 's/tag/download/')/windapsearch-linux-amd64"
  chmod +x /opt/tools/bin/windapsearch
}

function icmpdoor() {
  colorecho "Installing icmptools"
  git -C /opt/tools/ clone https://github.com/krabelize/icmpdoor
  mkdir -p /opt/resources/windows/icmptools/
  cp -v /opt/tools/icmpdoor/binaries/x86_64-linux/* /opt/resources/windows/icmptools/
  mkdir -p /opt/resources/linux/icmptools/
  cp -v /opt/tools/icmpdoor/binaries/x86_64-linux/* /opt/resources/linux/icmptools/
}

function install_trilium_packaged() {
  colorecho "Installing Trilium (packaged)"
  url=$(curl -s https://github.com/zadam/trilium/releases/latest | grep -o '"[^"]*"' | tr -d '"' | sed 's/tag/download/')
  tag=${url##*/v}
  wget -O /opt/tools/trilium.tar.xz $url/trilium-linux-x64-server-$tag.tar.xz
  tar -xvf /opt/tools/trilium.tar.xz -C /opt/tools/
  mv /opt/tools/trilium-linux-x64-server /opt/tools/trilium
  rm /opt/tools/trilium.tar.xz
  mkdir -p /root/.local/share/trilium-data
  cp -v /root/sources/trilium/* /root/.local/share/trilium-data
}

function install_trilium_sources() {
  colorecho "Installing Trilium (packaged)"
  git -C /opt/tools/ clone https://github.com/zadam/trilium
  cd /opt/tools/trilium
  npm install
  mkdir -p /root/.local/share/trilium-data
  cp -v /root/sources/trilium/* /root/.local/share/trilium-data
}

function install_trilium_sources() {
  colorecho "Installing Trilium (building from sources)"
  apt-get -y install libpng16-16 libpng-dev pkg-config autoconf libtool build-essential nasm libx11-dev libxkbfile-dev
  git -C /opt/tools/ clone -b stable https://github.com/zadam/trilium.git
  cd /opt/tools/trilium
  npm install
  mkdir -p /root/.local/share/trilium-data
  cp -v /root/sources/trilium/* /root/.local/share/trilium-data
}

function ntlmv1-multi() {
  colorecho "Installing ntlmv1 multi tool"
  git -C /opt/tools clone https://github.com/evilmog/ntlmv1-multi
}

function install_droopescan() {
  colorecho "Installing droopescan"
  git -C /opt/tools clone https://github.com/droope/droopescan.git
  cd /opt/tools/droopescan
  python3 -m pip install -r requirements.txt
  python3 setup.py install
}

function install_drupwn() {
  colorecho "Installing drupwn"
  git -C /opt/tools clone https://github.com/immunIT/drupwn.git
  cd /opt/tools/drupwn
  python3 setup.py install
}

function kubectl(){
  colorecho "Installing kubectl"
  mkdir -p /opt/tools/kubectl
  cd /opt/tools/kubectl
  curl -LO "https://dl.k8s.io/release/$(curl -L -s https://dl.k8s.io/release/stable.txt)/bin/linux/amd64/kubectl"
  install -o root -g root -m 0755 kubectl /usr/local/bin/kubectl
}

function awscli(){
  colorecho "Installing aws cli"
  cd /tmp
  curl "https://awscli.amazonaws.com/awscli-exe-linux-x86_64.zip" -o "awscliv2.zip"
  unzip awscliv2.zip
  ./aws/install -i /opt/tools/aws-cli -b /usr/local/bin
  rm -rf aws
  rm awscliv2.zip
}

function install_scout() {
  colorecho "Installing ScoutSuite"
  python3 -m pip install scoutsuite
}

function jdwp_shellifier(){
  colorecho "Installing jdwp_shellifier"
  git -C /opt/tools/ clone https://github.com/IOActive/jdwp-shellifier.git
}

function maigret_pip() {
  colorecho "Installing maigret"
  pip3 install maigret
}

function amber() {
  colorecho "Installing amber"
  # TODO: this fails and needs a fix
  go get -u -v github.com/EgeBalci/amber
}

function hashonymize() {
  colorecho "Installing hashonymizer"
  git -C /opt/tools/ clone https://github.com/ShutdownRepo/hashonymize
  cd /opt/tools/hashonymize
  python3 setup.py install
}

function install_theHarvester() {
  colorecho "Installing theHarvester"
  python3 -m pip install censys
  apt-get -y install theharvester
}

function install_pcsc() {
  colorecho "Installing tools for PC/SC (smartcard)"
  apt-get install -y pcsc-tools pcscd libpcsclite-dev libpcsclite1
}

function install_libnfc() {
  colorecho "Installing libnfc"
  apt-get install -y libnfc-dev libnfc-bin
  cd /opt/tools/
  wget http://dl.bintray.com/nfc-tools/sources/libnfc-1.7.1.tar.bz2
  tar xjf libnfc-1.7.1.tar.bz2
  cd libnfc-1.7.1
  ./configure --with-drivers=all
  make
  make install
  ldconfig
  cd ../
  rm libnfc-1.7.1.tar.bz2
}

function install_mfoc() {
  colorecho "Installing mfoc"
  git -C /opt/tools/ clone https://github.com/nfc-tools/mfoc
  cd /opt/tools/mfoc
  autoreconf -vis
  ./configure
  make
  make install
}

function install_mfcuk() {
  colorecho "Installing mfcuk"
  apt-get install -y mfcuk
}

function install_libnfc-crypto1-crack() {
  colorecho "Installing libnfc_crypto1_crack"
  git -C /opt/tools/ clone https://github.com/aczid/crypto1_bs
  cd /opt/tools/crypto1_bs
  wget https://github.com/droidnewbie2/acr122uNFC/raw/master/crapto1-v3.3.tar.xz
  wget https://github.com/droidnewbie2/acr122uNFC/raw/master/craptev1-v1.1.tar.xz
  xz -d craptev1-v1.1.tar.xz crapto1-v3.3.tar.xz
  tar xvf craptev1-v1.1.tar
  tar xvf crapto1-v3.3.tar --one-top-level
  make CFLAGS=-"-std=gnu99 -O3 -march=native -Wl,--allow-multiple-definition"
  cp libnfc_crypto1_crack /opt/tools/bin
}

function install_mfdread() {
  colorecho "Installing mfdread"
  pip3 install bitstring
  git -C /opt/tools/ clone https://github.com/zhovner/mfdread
}

function install_mousejack() {
  colorecho "Installing mousejack"
  apt-get -y install sdcc binutils python git
  python-pip
  git -C /opt/tools/ clone https://github.com/BastilleResearch/mousejack
  cd /opt/tools/mousejack
  git submodule init
  git submodule update
  cd nrf-research-firmware
  make
}

function install_jackit() {
  colorecho "Installing jackit"
  git -C /opt/tools/ clone https://github.com/insecurityofthings/jackit
  cd /opt/tools/jackit
  pip install -e .
}

function install_gosecretsdump() {
  colorecho "Installing gosecretsdump"
  git -C /opt/tools/ clone https://github.com/c-sto/gosecretsdump
  go get -u -v github.com/C-Sto/gosecretsdump
}

function install_hackrf() {
  colorecho "Installing HackRF tools"
  apt-get -y install hackrf
}

function install_gqrx() {
  colorecho "Installing gqrx"
  apt-get -y install gqrx-sdr
}

function install_sipvicious() {
  colorecho "Installing SIPVicious"
  git -C /opt/tools/ clone https://github.com/enablesecurity/sipvicious.git
  cd /opt/tools/sipvicious/
  python3 setup.py install
}

function install_httpmethods() {
  colorecho "Installing httpmethods"
  git -C /opt/tools/ clone https://github.com/ShutdownRepo/httpmethods
  cd /opt/tools/httpmethods
  python3 setup.py install
}

function install_adidnsdump() {
  colorecho "Installing adidnsdump"
  git -C /opt/tools/ clone https://github.com/dirkjanm/adidnsdump
  cd /opt/tools/adidnsdump/
  python3 -m pip install .
}

function install_powermad() {
  colorecho "Downloading Powermad for resources"
  git -C /opt/resources/windows/ clone https://github.com/Kevin-Robertson/Powermad
}

function install_snaffler() {
  colorecho "Downloading Snaffler for resources"
  url=$(curl -s https://github.com/SnaffCon/Snaffler/releases/latest | grep -o '"[^"]*"' | tr -d '"' | sed 's/tag/download/')
  mkdir -p /opt/resources/windows/Snaffler
  wget -O /opt/resources/windows/Snaffler.zip $url/Snaffler.zip
  unzip -d /opt/resources/windows/Snaffler /opt/resources/windows/Snaffler.zip
  rm -v /opt/resources/windows/Snaffler.zip
}

function install_dnschef() {
    colorecho "Installing DNSChef"
    git -C /opt/tools/ clone https://github.com/iphelix/dnschef
}

function install_h2csmuggler() {
  colorecho "Installing h2csmuggler"
  git -C /opt/tools/ clone https://github.com/BishopFox/h2csmuggler
  python3 -m pip install h2
}

function install_byp4xx() {
  colorecho "Installing byp4xx"
  git -C /opt/tools/ clone https://github.com/lobuhi/byp4xx
}

function install_pipx() {
  colorecho "Installing pipx"
  python3 -m pip install pipx
  pipx ensurepath
}

function install_peepdf() {
  colorecho "Installing peepdf"
  fapt libjpeg-dev
  python3 -m pip install peepdf
}

function install_volatility() {
  colorecho "Installing volatility"
  apt-get -y install pcregrep libpcre++-dev python-dev yara
  git -C /opt/tools/ clone https://github.com/volatilityfoundation/volatility
  cd /opt/tools/volatility
  python -m pip install pycrypto distorm3 pillow openpyxl ujson
  python setup.py install
  # https://github.com/volatilityfoundation/volatility/issues/535#issuecomment-407571161
  ln -s /usr/local/lib/python2.7/dist-packages/usr/lib/libyara.so /usr/lib/libyara.so
}

function install_zsteg() {
  colorecho "Installing zsteg"
  gem install zsteg
}

function install_stegolsb() {
  colorecho "Installing stegolsb"
  python3 -m pip install stego-lsb
}

function install_whatportis() {
  colorecho "Installing whatportis"
  python3 -m pip install whatportis
  echo y | whatportis --update
}

function install_ultimate_vimrc() {
    colorecho "Installing The Ultimate vimrc"
    git clone --depth=1 https://github.com/amix/vimrc.git ~/.vim_runtime
    sh ~/.vim_runtime/install_awesome_vimrc.sh
}

function install_ngrok() {
  colorecho "Installing ngrok"
  wget -O /tmp/ngrok.zip https://bin.equinox.io/c/4VmDzA7iaHb/ngrok-stable-linux-amd64.zip
  unzip -d /opt/tools/bin/ /tmp/ngrok.zip
}

function install_chisel() {
  colorecho "Installing chisel"
  go get -v github.com/jpillora/chisel
  #FIXME: add windows pre-compiled binaries in /opt/ressources/windows?
}

function install_sshuttle() {
  colorecho "Installing sshtuttle"
  git -C /opt/tools/ clone https://github.com/sshuttle/sshuttle.git
  cd /opt/tools/sshuttle
  python3 setup.py install
}

function install_pygpoabuse() {
  colorecho "Installing pyGPOabuse"
  git -C /opt/tools/ clone https://github.com/Hackndo/pyGPOAbuse
}

function install_rsactftool() {
  colorecho "Installing RsaCtfTool"
  git -C /opt/tools/ clone https://github.com/Ganapati/RsaCtfTool
  cd /opt/tools/RsaCtfTool
  apt-get -y install libgmp3-dev libmpc-dev
  python3 -m pip install -r requirements.txt
}

function install_feroxbuster() {
  colorecho "Installing feroxbuster"
  # cd /tmp
  # curl -sLO https://github.com/epi052/feroxbuster/releases/latest/download/feroxbuster_amd64.deb.zip
  # unzip feroxbuster_amd64.deb.zip
  # rm feroxbuster_amd64.deb.zip
  # apt-get -y install -f ./feroxbuster_*_.deb
  # rm feroxbuster*.deb
  apt-get -y install feroxbuster
}

function install_bloodhound-import() {
  colorecho "Installing bloodhound-import"
  python3 -m pip install bloodhound-import
}

function install_bloodhound-quickwin() {
  colorecho "Installing bloodhound-quickwin"
  python3 -m pip install py2neo pandas prettytable
  git -C /opt/tools/ clone https://github.com/kaluche/bloodhound-quickwin
}

function install_ldapsearch-ad() {
  colorecho "Installing ldapsearch-ad"
  python3 -m pip install -r requirements.txt
  git -C /opt/tools/ clone https://github.com/yaap7/ldapsearch-ad
}

function install_ntlm-scanner() {
  colorecho "Installing ntlm-scanner"
  git -C /opt/tools/ clone https://github.com/preempt/ntlm-scanner
}

function install_rustscan() {
  colorecho "Installing RustScan"
  mkdir /opt/tools/rustscan/
  wget -qO- https://api.github.com/repos/RustScan/RustScan/releases/latest | grep "browser_download_url.*amd64.deb" | cut -d: -f2,3 | tr -d \" | wget -qO /opt/tools/rustscan/rustscan.deb -i-
  dpkg -i /opt/tools/rustscan/rustscan.deb
  wget https://gist.github.com/snovvcrash/c7f8223cc27154555496a9cbb4650681/raw/a76a2c658370d8b823a8a38a860e4d88051b417e/rustscan-ports-top1000.toml -O /root/.rustscan.toml
}

function install_divideandscan() {
  colorecho "Installing DivideAndScan"
  git -C /opt/tools/ clone https://github.com/snovvcrash/DivideAndScan
  cd /opt/tools/DivideAndScan
  python3 -m pip install .
}

function install_trid() {
  colorecho "Installing trid"
  mkdir /opt/tools/trid/
  cd /opt/tools/trid
  wget https://mark0.net/download/tridupdate.zip
  wget https://mark0.net/download/triddefs.zip
  wget https://mark0.net/download/trid_linux_64.zip
  unzip trid_linux_64.zip
  unzip triddefs.zip
  unzip tridupdate.zip
  rm tridupdate.zip triddefs.zip trid_linux_64.zip
  chmod +x trid
  python3 tridupdate.py
}

function install_pcredz() {
  colorecho "Installing PCredz"
  fapt python3-pip libpcap-dev
  python3 -m pip install Cython python-libpcap
  git -C /opt/tools/ clone https://github.com/lgandx/PCredz
}

function install_smartbrute() {
  colorecho "Installing smartbrute"
  git -C /opt/tools/ clone https://github.com/ShutdownRepo/smartbrute
  cd /opt/tools/smartbrute
  python3 -m pip install -r requirements.txt
  python3 -m pip install --force rich
}

function install_frida() {
  colorecho "Installing frida"
  python3 -m pip install frida-tools
}

function install_androguard() {
  colorecho "Installing androguard"
  python3 -m pip install androguard
}

function install_petitpotam() {
  colorecho "Installing PetitPotam"
  git -C /opt/tools/ clone https://github.com/topotam/PetitPotam
}

function install_PKINITtools() {
  colorecho "Installing PKINITtools"
  git -C /opt/tools/ clone https://github.com/dirkjanm/PKINITtools
}

function install_pywhisker() {
  colorecho "Installing pyWhisker"
  git -C /opt/tools/ clone https://github.com/ShutdownRepo/pywhisker
  cd /opt/tools/pywhisker
  python3 -m pip install -r requirements.txt
}

function install_targetedKerberoast() {
  colorecho "Installing targetedKerberoast"
  git -C /opt/tools/ clone https://github.com/ShutdownRepo/targetedKerberoast
  cd /opt/tools/targetedKerberoast
  python3 -m pip install -r requirements.txt
}

function install_manspider() {
  colorecho "Installing MANSPIDER"
  git -C /opt/tools/ clone https://github.com/blacklanternsecurity/MANSPIDER
  fapt antiword
  fapt tesseract-ocr
  python3 -m pip install man-spider
}

function install_pywsus() {
  colorecho "Installing pywsus"
  git -C /opt/tools/ clone https://github.com/GoSecure/pywsus
  cd /opt/tools/pywsus
  python3 -m pip install -r requirements.txt
}

<<<<<<< HEAD
function install_ignorant() {
  colorecho "Installing ignorant"
  git -C /opt/tools/ clone https://github.com/megadose/ignorant
  cd /opt/tools/ignorant
  python3 -m pipx install .
}

function install_donpapi() {
  colorecho "Installing DonPAPI"
  git -C /opt/tools/ clone https://github.com/login-securite/DonPAPI.git
  python3 -m pipx install -r requirements.txt
}

function install_gau() {
  colorecho "Installing gau"
  GO111MODULE=on go get -u -v github.com/lc/gau
}

function install_webclientservicescanner() {
  colorecho "Installing webclientservicescanner"
  git -C /opt/tools/ clone https://github.com/Hackndo/WebclientServiceScanner
  cd /opt/tools/WebclientServiceScanner
  python3 -m pipx install .
}
=======
function install_compil_dotnet() {
  colorecho "installing dotnet runtime tools"
  fapt winetricks
  WINEPREFIX="$HOME/prefix64" WINEARCH=win64 winetricks dotnet46  # please adapt with correct dotnet version 
  PATH=$PATH:/root/.dotnet/

}


>>>>>>> 80ccf79e

function install_base() {
  update || exit
  fapt man                        # Most important
  fapt git                        # Git client
  fapt lsb-release
  fapt pciutils
  fapt zip
  fapt unzip
  fapt kmod
  fapt gifsicle
  fapt sudo                       # Sudo
  fapt curl                       # HTTP handler
  fapt wget                       # Wget
  fapt python3-pyftpdlib          # FTP server python library
  fapt php                        # Php language
  fapt python2                    # Python 2 language
  fapt python3                    # Python 3 language
  fapt python-dev                 # Python 2 language (dev version)
  fapt python3-dev                # Python 3 language (dev version)
  fapt jq                         # jq is a lightweight and flexible command-line JSON processor
  python-pip                      # Pip
  fapt python3-pip                # Pip
  filesystem
  locales
  tmux                            # Tmux
  fapt zsh                        # Awesome shell
  ohmyzsh                         # Awesome shell
  dependencies
  grc
  fapt golang                     # Golang language
  fapt gem                        # Install ruby packages
  fapt automake                   # Automake
  fapt autoconf                   # Autoconf
  fapt make
  fapt gcc
  fapt g++
  fapt file                       # Detect type of file with magic number
  fapt lsof                       # Linux utility
  fapt less                       # Linux utility
  fapt x11-apps                   # Linux utility
  fapt net-tools                  # Linux utility
  fapt vim                        # Text editor
  install_ultimate_vimrc          # Make vim usable OOFB
  fapt nano                       # Text editor (not the best)
  fapt iputils-ping               # Ping binary
  arsenal                         # Cheatsheets tool
  mdcat                           # cat markdown files
  bat                             # Beautiful cat
  fapt tidy                       # TODO: comment this
  fapt amap                       # TODO: comment this
  fapt mlocate                    # TODO: comment this
  fapt xsel                       # TODO: comment this
  fapt libtool                    # TODO: comment this
  fapt dnsutils                   # DNS utilities like dig and nslookup
  fapt dos2unix                   # Convert encoded dos script
  DEBIAN_FRONTEND=noninteractive fapt macchanger  # Macchanger
  fapt samba                      # Samba
  fapt ftp                        # FTP client
  fapt ssh                        # SSH client
  fapt sshpass                    # SSHpass (wrapper for using SSH with password on the CLI)
  fapt telnet                     # Telnet client
  fapt nfs-common                 # NFS client
  fapt snmp                       # TODO: comment this
  fzf                             # File fuzzer
  fapt ncat                       # Socket manager
  fapt netcat-traditional         # Socket manager
  fapt socat                      # Socket manager
  #gf_install                      # wrapper around grep
  fapt rdate                      # tool for querying the current time from a network server
  fapt putty                      # GUI-based SSH, Telnet and Rlogin client
  fapt screen                     # CLI-based PuTT-like
  fapt npm                        # Node Package Manager
  fapt p7zip-full                 # 7zip
  fapt p7zip-rar                  # 7zip rar module
  fapt rar                        # rar
  fapt unrar                      # unrar
  fapt xz-utils                   # xz (de)compression
  fapt xsltproc                   # apply XSLT stylesheets to XML documents (Nmap reports)
  install_pipx
  fapt openvpn                    # install Vpn Client (usefull for some CTF)
}

# Package dedicated to most used offensive tools
function install_most_used_tools() {
  fapt exploitdb                  # Exploitdb downloaded locally
  fapt metasploit-framework       # Offensive framework
  fapt nmap                       # Port scanner
  fapt seclists                   # Awesome wordlists
  install_subfinder               # Subdomain bruteforcer
  install_autorecon               # External recon tool
  install_gitrob                  # Senstive files reconnaissance in github
  install_waybackurls             # Website history
  install_theHarvester            # Gather emails, subdomains, hosts, employee names, open ports and banners
  install_simplyemail             # Gather emails
  install_gobuster                # Web fuzzer (pretty good for several extensions)
  install_ffuf                    # Web fuzzer (little favorites)
  fapt wfuzz                      # Web fuzzer (second favorites)
  fapt nikto                      # Web scanner
  fapt sqlmap                     # SQL injection scanner
  fapt hydra                      # Login scanner
  fapt joomscan                   # Joomla scanner
  fapt wpscan                     # Wordpress scanner
  install_droopescan              # Drupal scanner
  install_drupwn                  # Drupal scanner
  install_testssl                 # SSL/TLS scanner
  fapt sslscan                    # SSL/TLS scanner
  fapt weevely                    # Awesome secure and light PHP webshell
  CloudFail                       # Cloudflare misconfiguration detector
  EyeWitness                      # Website screenshoter
  wafw00f                         # Waf detector
  install_jwt_tool                # Toolkit for validating, forging, scanning and tampering JWTs
  install_gittools                # Dump a git repository from a website
  install_ysoserial               # Deserialization payloads
  Responder                       # LLMNR, NBT-NS and MDNS poisoner
  install_crackmapexec            # Network scanner
  Impacket                        # Network protocols scripts
  fapt enum4linux                 # Hosts enumeration
  fapt mimikatz                   # AD vulnerability exploiter
  fapt smbclient                  # Small dynamic library that allows iOS apps to access SMB/CIFS file servers
  fapt smbmap                     # Allows users to enumerate samba share drives across an entire domain
}

# Package dedicated to offensive miscellaneous tools
function install_misc_tools() {
  fapt exploitdb                  # Exploitdb downloaded locally
  fapt rlwrap                     # Reverse shell utility
  shellerator                     # Reverse shell generator
  uberfile                        # file uploader/downloader commands generator
#  install_trilium_packaged       # notes taking tool
  install_trilium_sources         # notes taking tool
  fapt exiftool                   # Meta information reader/writer
  fapt imagemagick                # Copy, modify, and distribute image
  install_ngrok                   # expose a local development server to the Internet
  install_whatportis              # Search default port number
  fapt ascii                      # The ascii table in the shell
}

# Package dedicated to the installation of wordlists and tools like wl generators
function install_wordlists_tools() {
  fapt crunch                     # Wordlist generator
  fapt seclists                   # Awesome wordlists
  fapt wordlists                  # Others wordlists (not the best)
  fapt cewl                       # Wordlist generator
  fapt cupp                       # User password profiler
  install_pass_station            # Default credentials database
}

# Package dedicated to offline cracking/bruteforcing tools
function install_cracking_tools() {
  fapt hashcat                    # Password cracker
  install_john                    # Password cracker
  fapt fcrackzip                  # Zip cracker
  fapt pdfcrack                   # PDF cracker
  fapt bruteforce-luks            # Find the password of a LUKS encrypted volume
  install_nth                     # Name-That-Hash, the hash identifier tool
}

# Package dedicated to osint, recon and passive tools
function install_osint_tools() {
  #Picture And Videos
  youtubedl                       # Command-line program to download videos from YouTube.com and other video sites
  apt-get update
  fapt exiftool                   # For read exif information
  fapt exifprobe                  # Probe and report structure and metadata content of camera image files
  #Subdomain
  Sublist3r                       # Fast subdomains enumeration tool
  assetfinder                     # Find domains and subdomains potentially related to a given domain
  install_subfinder               # Subfinder is a subdomain discovery tool that discovers valid subdomains for websites
  fapt amass                      # OWASP Amass tool suite is used to build a network map of the target
  findomain                       # Findomain Monitoring Service use OWASP Amass, Sublist3r, Assetfinder and Subfinder
  #DNS
  fapt dnsenum                    # DNSEnum is a command-line tool that automatically identifies basic DNS records
  fapt dnsrecon                   # DNS Enumeration Script
  #Email
  holehe                          # Check if the mail is used on different sites
  install_simplyemail             # Gather emails
  install_theHarvester            # Gather emails, subdomains, hosts, employee names, open ports and banners
  h8mail                          # Email OSINT & Password breach hunting tool
  infoga                          # Gathering email accounts informations
  buster                          # An advanced tool for email reconnaissance
  pwnedornot                      # OSINT Tool for Finding Passwords of Compromised Email Addresses
  ghunt                           # Investigate Google Accounts with emails
  #Phone
  phoneinfoga                     # Advanced information gathering & OSINT framework for phone numbers
  #Social Network
  maigret_pip                     # Search pseudos and information about users on many platforms
  linkedin2username               # Generate username lists for companies on LinkedIn
  toutatis                        # Toutatis is a tool that allows you to extract information from instagrams accounts
  tiktokscraper                   # TikTok Scraper. Download video posts, collect user/trend/hashtag/music feed metadata, sign URL and etc
  #Website
  install_waybackurls             # Website history
  carbon14                        # OSINT tool for estimating when a web page was written
  WikiLeaker                      # A WikiLeaks scraper
  photon                          # Incredibly fast crawler designed for OSINT.
  CloudFail                       # Utilize misconfigured DNS and old database records to find hidden IP's behind the CloudFlare network
  #Ip
  ipinfo                          # Get information about an IP address using command line with ipinfo.io
  #Data visualization
  constellation                   # A graph-focused data visualisation and interactive analysis application.
  #Framework
  apt-get update
  fapt maltego                    # Maltego is a software used for open-source intelligence and forensics
  fapt spiderfoot                 # SpiderFoot automates OSINT collection
  fapt finalrecon                 # A fast and simple python script for web reconnaissance
  fapt recon-ng                   # External recon tool
  # TODO : http://apt.vulns.sexy make apt update print a warning, and the repo has a weird name, we need to fix this in order to not alarm users
  # sn0int                          # Semi-automatic OSINT framework and package manager
  OSRFramework                    # OSRFramework, the Open Sources Research Framework
  #Dark
  apt-get update
  fapt tor                        # Tor proxy
  fapt torbrowser-launcher        # Tor browser
  onionsearch                     # OnionSearch is a script that scrapes urls on different .onion search engines.
  #Github
  githubemail                     # Retrieve a GitHub user's email even if it's not public
  #Other
  apt-get update
  fapt whois                      # See information about a specific domain name or IP address
  ReconDog                        # Informations gathering tool
  JSParser                        # Parse JS files
  gron                            # JSON parser
  install_ignorant                # holehe but for phone numbers
}

# Package dedicated to applicative and active web pentest tools
function install_web_tools() {
  install_gobuster                # Web fuzzer (pretty good for several extensions)
  install_kiterunner              # Web fuzzer (fast and pretty good for api bruteforce)
  amass                           # Web fuzzer
  install_ffuf                    # Web fuzzer (little favorites)
  fapt dirb                       # Web fuzzer
  fapt dirbuster                  # Web fuzzer
  fapt wfuzz                      # Web fuzzer (second favorites)
  install_dirsearch               # Web fuzzer
  fapt nikto                      # Web scanner
  fapt sqlmap                     # SQL injection scanner
  SSRFmap                         # SSRF scanner
  gopherus                        # SSRF helper
  NoSQLMap                        # NoSQL scanner
  XSStrike                        # XSS scanner
  install_XSpear                  # XSS scanner
  fapt xsser                      # XSS scanner
  xsrfprobe                       # CSRF scanner
  Bolt                            # CSRF scanner
  fapt dotdotpwn                  # LFI scanner
  kadimus                         # LFI scanner
  fuxploider                      # File upload scanner
  Blazy                           # Login scanner
  fapt patator                    # Login scanner
  fapt joomscan                   # Joomla scanner
  fapt wpscan                     # Wordpress scanner
  install_droopescan              # Drupal scanner
  install_drupwn                  # Drupal scanner
  install_cmsmap                  # CMS scanner (Joomla, Wordpress, Drupal)
  install_moodlescan              # Moodle scanner
  install_testssl                 # SSL/TLS scanner
  fapt sslscan                    # SSL/TLS scanner
  fapt weevely                    # Awesome secure and light PHP webshell
  CloudFail                       # Cloudflare misconfiguration detector
  EyeWitness                      # Website screenshoter
  OneForAll                       # TODO: comment this
  wafw00f                         # Waf detector
  CORScanner                      # CORS misconfiguration detector
  hakrawler                       # Web endpoint discovery
  LinkFinder                      # Discovers endpoint JS files
  timing_attack                   # Cryptocraphic timing attack
  updog                           # New HTTPServer
  install_jwt_tool                # Toolkit for validating, forging, scanning and tampering JWTs
  jwt_cracker                     # JWT cracker and bruteforcer
  wuzz                            # Burp cli
  install_git-dumper              # Dump a git repository from a website
  install_gittools                # Dump a git repository from a website
  fapt padbuster
  install_ysoserial               # Deserialization payloads
  fapt whatweb                    # Recognises web technologies including content management
  phpggc                          # php deserialization payloads
  symfony_exploits                #  symfony secret fragments exploit
  jdwp_shellifier                 # exploit java debug
  install_httpmethods             # Tool for HTTP methods enum & verb tampering
  install_h2csmuggler             # Tool for HTTP2 smuggling
  install_byp4xx                  # Tool to automate 40x errors bypass attempts
  install_feroxbuster             # ffuf but with multithreaded recursion
  install_tomcatwardeployer       # Apache Tomcat auto WAR deployment & pwning tool
  install_clusterd                # Axis2/JBoss/ColdFusion/Glassfish/Weblogic/Railo scanner
  install_arjun                   # HTTP Parameter Discovery
  install_gau
}

# Package dedicated to command & control frameworks
function install_c2_tools() {
  Empire                          # Exploit framework
  fapt metasploit-framework       # Offensive framework
  install_routersploit            # Exploitation Framework for Embedded Devices
  # TODO: add Silentrinity
  # TODO: add starkiller
  # TODO: add beef-xss
}

# Package dedicated to specific services tools apart from HTTP/HTTPS (e.g. SSH, and so on)
install_services_tools() {
  fapt ssh-audit                  # SSH server audit
  fapt hydra                      # Login scanner
  memcached-cli                   # TODO: comment this
  fapt mariadb-client             # Mariadb client
  fapt redis-tools                # Redis protocol
  install_odat                    # Oracle Database Attacking Tool
}

# Package dedicated to internal Active Directory tools
function install_ad_tools() {
  Responder                       # LLMNR, NBT-NS and MDNS poisoner
  install_crackmapexec            # Network scanner
  sprayhound                      # Password spraying tool
  install_smartbrute              # Password spraying tool
  bloodhound.py                   # AD cartographer
  neo4j_install                   # Bloodhound dependency
  cypheroth                       # Bloodhound dependency
  # mitm6_sources                 # Install mitm6 from sources
  mitm6_pip                       # DNS server misconfiguration exploiter
  aclpwn                          # ACL exploiter
  # IceBreaker                    # TODO: comment this
  dementor                        # SpoolService exploiter
  Impacket                        # Network protocols scripts
  pykek                           # AD vulnerability exploiter
  install_lsassy                  # Credentials extracter
  privexchange                    # Exchange exploiter
  ruler                           # Exchange exploiter
  darkarmour                      # Windows AV evasion
  amber                           # AV evasion
  powershell                      # Windows Powershell for Linux
  krbrelayx                       # Kerberos unconstrained delegation abuse toolkit
  rbcd-attack                     # Kerberos Resource-Based Constrained Delegation Attack
  rbcd-permissions                # Kerberos Resource-Based Constrained Delegation Attack
  evilwinrm                       # WinRM shell
  pypykatz                        # Mimikatz implementation in pure Python
  enyx                            # Hosts discovery
  fapt enum4linux                 # Hosts enumeration
  enum4linux-ng                   # Hosts enumeration
  zerologon                       # Exploit for zerologon cve-2020-1472
  libmspack                       # Library for some loosely related Microsoft compression format
  peas_offensive                  # Library and command line application for running commands on Microsoft Exchange
  windapsearch-go                 # Active Directory Domain enumeration through LDAP queries
  oaburl_py                       # Send request to the MS Exchange Autodiscover service
  LNKUp
  fapt mimikatz                   # AD vulnerability exploiter
  fapt samdump2                   # Dumps Windows 2k/NT/XP/Vista password hashes
  fapt smbclient                  # Small dynamic library that allows iOS apps to access SMB/CIFS file servers
  fapt smbmap                     # Allows users to enumerate samba share drives across an entire domain
  fapt passing-the-hash           # Pass the hash attack
  fapt smtp-user-enum             # SMTP user enumeration via VRFY, EXPN and RCPT
  fapt onesixtyone                # SNMP scanning
  fapt nbtscan                    # NetBIOS scanning tool
  fapt rpcbind                    # RPC scanning
  fapt gpp-decrypt                # Decrypt a given GPP encrypted string
  ntlmv1-multi                    # NTLMv1 multi tools: modifies NTLMv1/NTLMv1-ESS/MSCHAPv2
  hashonymize                     # Anonymize NTDS, ASREProast, Kerberoast hashes for remote cracking
  install_gosecretsdump           # secretsdump in Go for heavy files
  install_adidnsdump              # enumerate DNS records in Domain or Forest DNS zones
  install_powermad                # MachineAccountQuota and DNS exploit tools
  install_snaffler                # Shares enumeration and looting
  install_pygpoabuse              # TODO : comment this
  install_bloodhound-import       # Python script to import BH data to a neo4j db
  install_bloodhound-quickwin     # Python script to find quickwins from BH data in a neo4j db
  install_ldapsearch-ad           # Python script to find quickwins from basic ldap enum
  install_ntlm-scanner            # Python script to check public vulns on DCs
  install_petitpotam              # Python script to coerce auth through MS-EFSR abuse
  install_PKINITtools             # Python scripts to use kerberos PKINIT to obtain TGT
  install_pywhisker               # Python script to manipulate msDS-KeyCredentialLink
  install_manspider               # Snaffler-like in Python
  install_targetedKerberoast
  install_pcredz
  install_pywsus
  install_donpapi
  install_webclientservicescanner
}

# Package dedicated to mobile apps pentest tools
function install_mobile_tools() {
  fapt android-tools-adb
  fapt smali
  fapt dex2jar
  fapt zipalign
  fapt apksigner
  fapt apktool
  install_frida
  install_androguard              # Reverse engineering and analysis of Android applications
}

# Package dedicated to VOIP/SIP pentest tools
function install_voip_tools() {
  install_sipvicious              # Set of tools for auditing SIP based VOIP systems
  #TODO: SIPp?
}

# Package dedicated to RFID/NCF pentest tools
function install_rfid_tools() {
  fapt git
  fapt libusb-dev
  fapt autoconf
  fapt nfct
  install_pcsc
  install_libnfc                  # NFC library
  install_mfoc                    # Tool for nested attack on Mifare Classic
  install_mfcuk                   # Tool for Darkside attack on Mifare Classic
  install_libnfc-crypto1-crack    # tool for hardnested attack on Mifare Classic
  install_mfdread                 # Tool to pretty print Mifare 1k/4k dumps
  install_proxmark3               # Proxmark3 scripts
}

# Package dedicated to IoT tools
function install_iot_tools() {
  fapt avrdude
  fapt minicom
}

# Package dedicated to SDR
function install_sdr_tools() {
  install_mousejack               # tools for mousejacking
  install_jackit                  # tools for mousejacking
  install_hackrf                  # tools for hackrf
  install_gqrx                    # spectrum analyzer for SDR
  fapt rtl-433                    # decode radio transmissions from devices on the ISM bands
  # TODO : ubertooth, ...
}

# Package dedicated to network pentest tools
function install_network_tools() {
  install_proxychains                     # Network tool
  DEBIAN_FRONTEND=noninteractive fapt wireshark # Wireshark packet sniffer
  DEBIAN_FRONTEND=noninteractive fapt tshark    # Tshark packet sniffer
  # wireshark_sources             # Install Wireshark from sources
  fapt hping3                     # Discovery tool
  fapt masscan                    # Port scanner
  fapt nmap                       # Port scanner
  install_autorecon               # External recon tool
  # Sn1per                        # Vulnerability scanner
  fapt iproute2                   # Firewall rules
  fapt tcpdump                    # Capture TCP traffic
  install_dnschef                 # Python DNS server
  install_rustscan                # Fast port scanner
  install_divideandscan           # Python project to automate port scanning routine
  fapt iptables                   # iptables for the win
  fapt traceroute                 # ping ping
  install_chisel                  # Fast TCP/UDP tunnel over HTTP
  install_sshuttle                # Transparent proxy over SSH
  fapt dns2tcp                    # TCP tunnel over DNS
}

# Package dedicated to wifi pentest tools
function install_wifi_tools() {
  pyrit                           # Databases of pre-computed WPA/WPA2-PSK authentication phase
  wifite2                         # Retrieving password of a wireless access point (router)
  fapt aircrack-ng                # WiFi security auditing tools suite
  fapt hostapd-wpe                # Modified hostapd to facilitate AP impersonation attacks
  fapt reaver                     # Brute force attack against Wifi Protected Setup
  fapt bully                      # WPS brute force attack
  fapt cowpatty                   # WPA2-PSK Cracking
  bettercap_install               # MiTM tool
  hcxtools                        # Tools for PMKID and other wifi attacks
  hcxdumptool                     # Small tool to capture packets from wlan devices
}

# Package dedicated to forensic tools
function install_forensic_tools() {
  fapt pst-utils                  # Reads a PST and prints the tree structure to the console
  fapt binwalk                    # Tool to find embedded files
  fapt foremost                   # Alternative to binwalk
  install_volatility              # Memory analysis tool
  install_trid                    # filetype detection tool
  install_peepdf                  # PDF analysis
}

# Package dedicated to steganography tools
function install_steganography_tools() {
  install_zsteg                   # Detect stegano-hidden data in PNG & BMP
  fapt stegosuite
  fapt steghide
  install_stegolsb                # (including wavsteg)
}

# Package dedicated to cloud tools
function install_cloud_tools() {
  kubectl
  awscli
  install_scout                   # Multi-Cloud Security Auditing Tool
}

# Package dedicated to reverse engineering tools
function install_reverse_tools() {
  pwntools                        # CTF framework and exploit development library
  pwndbg                          # Advanced Gnu Debugger
  angr                            # Binary analysis
  checksec_py                     # Check security on binaries
  fapt nasm                       # Netwide Assembler
  fapt radare2                    # Awesome debugger
  fapt wabt                       # The WebAssembly Binary Toolkit
  fapt ltrace
  fapt strace
}

# Package dedicated to attack crypto
function install_crypto_tools() {
  install_rsactftool              # attack rsa
}

# Package dedicated to GUI-based apps
function install_GUI_tools() {
  bloodhound
  bloodhound_old_v3
  bloodhound_old_v2
  fapt freerdp2-x11
  fapt rdesktop
  ghidra
  fapt xtightvncviewer
  fapt jd-gui                     # Java decompiler
  burp
}

# Package dedicated to the download of resources
function install_resources() {
  sysinternals
  winenum
  pspy
  peass
  linux_smart_enumeration
  linenum
  linux_exploit_suggester
  mimikatz
  nishang
  powersploit
  privesccheck
  rubeus
  inveigh
  sharphound
  juicypotato
  impacket_windows
  nc
  spoolsample
  diaghub
  lazagne
  sublinacl
  mimipenguin
  mimipy
  plink
  deepce
  rockyou
  webshells
  mailsniper
  ysoserial_net
  bitleaker
  napper
  http-put-server
  azurehound
  icmpdoor
}

function install_windows_cross() {
  fapt wine64                  #install runtime Wine for windows exe
  fapt mono-complete           #install runtime mono for C# application
  fapt mingw-w64               #install windows cross compiling 
  fapt nuget                   #install nuget C# package manager           
  install_compil_dotnet        #install dotnet compilation tools

}




# Function used to clean up post-install files
function install_clean() {
  colorecho "Cleaning..."
  rm -rfv /tmp/*
}

# Entry point for the installation
if [[ $EUID -ne 0 ]]; then
  echo -e "${RED}"
  echo "You must be a root user" 2>&1
  echo -e "${NOCOLOR}"
  exit 1
else
  if declare -f "$1" > /dev/null
  then
    if [[ -f '/.dockerenv' ]]; then
      echo -e "${GREEN}"
      echo "This script is running in docker, as it should :)"
      echo "If you see things in red, don't panic, it's usually not errors, just badly handled colors"
      echo -e "${NOCOLOR}${BLUE}"
      echo "A successful build will output the following last line:"
      echo "  Successfully tagged nwodtuhs/exegol:latest"
      echo -e "${NOCOLOR}"
      sleep 2
      "$@"
    else
      echo -e "${RED}"
      echo "[!] Careful : this script is supposed to be run inside a docker/VM, do not run this on your host unless you know what you are doing and have done backups. You are warned :)"
      echo "[*] Sleeping 30 seconds, just in case... You can still stop this"
      echo -e "${NOCOLOR}"
      sleep 30
      "$@"
    fi
  else
    echo "'$1' is not a known function name" >&2
    exit 1
  fi
fi<|MERGE_RESOLUTION|>--- conflicted
+++ resolved
@@ -1724,7 +1724,6 @@
   python3 -m pip install -r requirements.txt
 }
 
-<<<<<<< HEAD
 function install_ignorant() {
   colorecho "Installing ignorant"
   git -C /opt/tools/ clone https://github.com/megadose/ignorant
@@ -1749,7 +1748,6 @@
   cd /opt/tools/WebclientServiceScanner
   python3 -m pipx install .
 }
-=======
 function install_compil_dotnet() {
   colorecho "installing dotnet runtime tools"
   fapt winetricks
@@ -1759,7 +1757,6 @@
 }
 
 
->>>>>>> 80ccf79e
 
 function install_base() {
   update || exit
