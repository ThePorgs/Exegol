--- conflicted
+++ resolved
@@ -1004,27 +1004,12 @@
             # Docker Desktop for Windows based on WSL2 don't have filesystem limitation
             if EnvInfo.isMacHost():
                 # Add support for /etc
-<<<<<<< HEAD
                 if host_path.startswith("/opt/") and EnvInfo.isOrbstack():
-                    msg = f"{EnvInfo.getDockerEngine().value} cannot mount directory from [magenta]/opt/[/magenta] host path."
+                    msg = f"{EnvInfo.getDockerEngine().value} cannot mount directory from /opt/ host path."
                     if host_path.endswith("entrypoint.sh") or host_path.endswith("spawn.sh"):
                         msg += " Your exegol installation cannot be stored under this directory."
                         logger.critical(msg)
                     raise CancelOperation(msg)
-=======
-                # TODO check if path_match + replace really useful , path_match rever used
-                path_match = host_path
-                if path_match.startswith("/opt/") and EnvInfo.isOrbstack():
-                    msg = f"{EnvInfo.getDockerEngine().value} cannot mount directory from /opt/ host path."
-                    if path_match.endswith("entrypoint.sh") or path_match.endswith("spawn.sh"):
-                        msg += " Your exegol installation cannot be stored under this directory."
-                        logger.critical(msg)
-                    raise CancelOperation(msg)
-                if path_match.startswith("/etc/"):
-                    if EnvInfo.isOrbstack():
-                        raise CancelOperation(f"{EnvInfo.getDockerEngine().value} doesn't support sharing /etc files with the container")
-                    path_match = path_match.replace("/etc/", "/private/etc/")
->>>>>>> 265163a3
                 if EnvInfo.isDockerDesktop():
                     match = False
                     # Find a match
