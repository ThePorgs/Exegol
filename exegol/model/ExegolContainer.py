--- conflicted
+++ resolved
@@ -1,8 +1,5 @@
-<<<<<<< HEAD
 import asyncio
-=======
 import errno
->>>>>>> d34efacd
 import os
 import shutil
 import subprocess
