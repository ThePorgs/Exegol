# Exegol

  <p align="center">
<<<<<<< HEAD
    <img width="1200" src="https://i.imgur.com/ZAUFu2p.png">
=======
    <img width="1200" src="https://i.imgur.com/auHlh70.png">
>>>>>>> 96f41d2d
    <br></br>
    <img alt="DockerHub build type" src="https://img.shields.io/docker/cloud/automated/nwodtuhs/exegol">
    <img alt="DockerHub build state" src="https://img.shields.io/docker/cloud/build/nwodtuhs/exegol">
    <img alt="image size" src="https://img.shields.io/docker/image-size/nwodtuhs/exegol/latest">
    <img alt="GitHub code size in bytes" src="https://img.shields.io/github/languages/code-size/ShutdownRepo/Exegol">
    <img alt="Python" src="https://img.shields.io/badge/Python-3-success">
    <br>
    <img alt="latest commit on master" src="https://img.shields.io/github/last-commit/ShutdownRepo/Exegol/master?label=latest%20release">
    <img alt="latest commit on dev" src="https://img.shields.io/github/last-commit/ShutdownRepo/Exegol/dev?label=latest%20commit%20%28in%20dev%20branch%29">
    <br></br>
    <a target="_blank" href="https://twitter.com/intent/follow?screen_name=_nwodtuhs" title="Follow"><img src="https://img.shields.io/twitter/follow/_nwodtuhs?label=Shutdown&style=social"></a>
    <br><br>
  </p>

  **:bulb: TL;DR: Exegol is a community-driven hacking environment, powerful and yet simple enough to be used by anyone in day to day engagements.**

  Exegol is a fully configured docker with many useful additional tools, resources (scripts and binaries for privesc, credential theft etc.) and some configuration (oh-my-zsh, history, aliases, colorized output for some tools). It can be used in pentest engagements, bugbounty, CTF, HackTheBox, OSCP lab & exam and so on. Exegol's original fate was to be a ready-to-hack docker in case of emergencies during engagements.

  The main features of Exegol are:
  - [:wrench: Tools](#wrench-tools): many tools that are either installed manually or with apt, pip, go etc. Some of those tools are in kali, some are not. Exegol doesn't come with only ultra-famous tools, you will find ones that the community loves to use, even if it's in dev/new/not famous. Some tools are pre-configured and/or customized (colored output, custom NtChallengeResponse in Responder, custom queries in BloodHound, ...)
  - [:bulb: Resources](#bulb-resources): many resources can be useful during engagements. Those resources are not referred to as "tools" since they need to be run on a pwned target, and not on the attacker machine (e.g. mimikatz, rubeus, ...).
  - [:scroll: History](#scroll-history): a populated history file that allows exegol users to save time and brain space by not having to remember every tool option and argument or checking the "help" every time.
  - [:rocket: Aliases](#rocket-aliases): a file containing aliases that can be handful when using manually installed tools, or doing common operations.
  - [:mag_right: Usage](#mag_right-usage) : a powerful Python3 wrapper used to manage Exegol container and image very easily (handles docker operations like `docker pull`, `docker build`, `docker run`, `docker start`, `docker stop`, `docker ps`, `docker rm`, `docker inspect`).

# :fast_forward: Quick start
  Bear in mind that the install process can be long as it downloads a ~6GB image.
  ```
  git clone https://github.com/ShutdownRepo/Exegol && cd Exegol
  python3 -m pip install -r requirements.txt
  python3 exegol.py start
  ```

# :inbox_tray: Install
  The install process takes time. Install it before needing it.
  0. Install per-requisites: python3, python3-pip, git, docker 
  1. Clone this repo: `git clone https://github.com/ShutdownRepo/Exegol`
  2. Install the python requirements to use the wrapper: `python3 -m pip install -r requirements.txt`
  3. (optional) Set the following alias in you zshrc/bashrc/whateverrc: `alias exegol='python3 /PATH/TO/Exegol/exegol.py'`
  4. Install : `exegol install`

# :mag_right: Usage
  1. Start : `exegol start`
  2. Stop : `exegol stop`
  3. Reset the container state : `exegol reset`
  4. Get help on advanced usage : `exegol --help`

# :closed_lock_with_key: Credentials
  Some tools are pre-configured with the following credentials
  | Element | User | Password |
  | ------- | ---- | -------- |
  | wso-webshell (PHP) | | exegol4thewin |
  | neo4j database | neo4j | exegol4thewin |
  | bettercap ui | bettercap | exegol4thewin |

# :pushpin: Pre-requisites
  You need python3, python3-pip, git, docker :whale:, and 15GB of free storage (*What did you expect? A fully featured pentesting environment for less than 2GB? If you've got ideas I'm all ears*).

# :wrench: Tools
  The tools installed in Exegol are mostly installed from sources in order to have the latest version when deploying Exegol. Some installs are made with go, pip, apt, gem etc. You will find most of the tools in `/opt/tools`.
  - CrackMapExec (https://github.com/byt3bl33d3r/CrackMapExec)
  - Impacket (https://github.com/SecureAuthCorp/impacket)
  - BloodHound (https://github.com/BloodHoundAD/BloodHound)
  - Powershell Empire (https://github.com/BC-SECURITY/Empire)
  - ffuf (https://github.com/ffuf/ffuf)
  - shellerator (https://github.com/ShutdownRepo/shellerator)
  - [and many others...](https://github.com/ShutdownRepo/Exegol/wiki/Tools)

# :bulb: Resources
  In addition to the many tools pre-installed and configured for some, you will find many useful pre-fetched resources like scripts and binaries in `/opt/resources`. There some pre-EoP enumeration scripts (EoP: Escalation of Privileges) and other useful binaries like Rubeus or mimikatz.
  - Linux Smart Enumeration (lse.sh) (https://github.com/diego-treitos/linux-smart-enumeration)
  - mimikatz (https://github.com/gentilkiwi/mimikatz)
  - linPEAS & winPEAS (https://github.com/carlospolop/privilege-escalation-awesome-scripts-suite)
  - sysinternals (https://docs.microsoft.com/en-us/sysinternals/downloads/)
  - PowerSploit (https://github.com/PowerShellMafia/PowerSploit)
  - [and many others...](https://github.com/ShutdownRepo/Exegol/wiki/Resources)

# :scroll: History
  When I hack, I often rely on my history. I don't have to remember command line options, syntax and such. This history is filled with commands that I used in engagements, bugbounties, ctf, oscp and so on. Of course, the values are placeholders that need to be changed with the appropriate ones in your context.
  The history is easily usable with [oh-my-zsh](https://github.com/ohmyzsh/ohmyzsh), [zsh-autosuggestions](https://github.com/zsh-users/zsh-autosuggestions), and [fzf](https://github.com/junegunn/fzf)

# :rocket: Aliases
  Since many tools are manually installed in `/opt/tools/`, aliases could be heplful to use these without having to change directory manually.
  Other aliases are set to save time while hacking (`http-server`, `php-server`, `urlencode`,`ipa`, ...).

# :loudspeaker: Credits & thanks
  Credits and thanks go to every infosec addicts that contribute and share but most specifically to [@th1b4ud](https://twitter.com/th1b4ud) for the base ["Kali Linux in 3 seconds with Docker"](https://thibaud-robin.fr/articles/docker-kali/).

# :movie_camera: Introducing Exegol (in french w/ english subs)
  <p align="center">
    <a target="_blank" href="ttp://www.youtube.com/watch?v=TA3vrNpWGvg" title="Video"><img src="http://img.youtube.com/vi/TA3vrNpWGvg/0.jpg">
  </p><|MERGE_RESOLUTION|>--- conflicted
+++ resolved
@@ -1,11 +1,7 @@
 # Exegol
 
   <p align="center">
-<<<<<<< HEAD
-    <img width="1200" src="https://i.imgur.com/ZAUFu2p.png">
-=======
     <img width="1200" src="https://i.imgur.com/auHlh70.png">
->>>>>>> 96f41d2d
     <br></br>
     <img alt="DockerHub build type" src="https://img.shields.io/docker/cloud/automated/nwodtuhs/exegol">
     <img alt="DockerHub build state" src="https://img.shields.io/docker/cloud/build/nwodtuhs/exegol">
