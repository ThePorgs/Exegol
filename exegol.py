--- conflicted
+++ resolved
@@ -148,7 +148,6 @@
         help="let the container share the host's networking namespace (the container shares the same interfaces and has the same adresses, needed for mitm6)",
     )
     default_start.add_argument(
-<<<<<<< HEAD
         "--shell",
         "-s",
         dest="shell",
@@ -156,14 +155,12 @@
         default="zsh",
         help="select shell command (default zsh)",
     )
-
-=======
+    default_start.add_argument(
         "--bind-resources",
         dest="bind_resources",
         action="store_true",
         help="mount the /opt/resources of the container on the host\'s {} directory".format(SHARED_RESOURCES_PATH)
     )
->>>>>>> 3ab761c9
 
     # Advanced start options
     advanced_start = parser.add_argument_group(
